--- conflicted
+++ resolved
@@ -6,11 +6,7 @@
       - "main"
       - "deploy/dev"
       - "deploy/enterprise"
-<<<<<<< HEAD
-      - "feat/rag-pipeline"
-=======
       - "deploy/rag-dev"
->>>>>>> 38d895ab
     tags:
       - "*"
 
