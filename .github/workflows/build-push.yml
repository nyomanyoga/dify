--- conflicted
+++ resolved
@@ -7,11 +7,8 @@
       - "deploy/dev"
       - "deploy/enterprise"
       - "build/**"
-<<<<<<< HEAD
+      - "release/e-*"
       - "deploy/rag-dev"
-=======
-      - "release/e-*"
->>>>>>> b8ef0c84
     tags:
       - "*"
 
