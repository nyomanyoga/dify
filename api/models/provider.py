from enum import Enum

<<<<<<< HEAD
from extensions.ext_database import db
from models.base import Base
=======
from sqlalchemy import func
>>>>>>> cdaef30c

from .engine import db
from .types import StringUUID


class ProviderType(Enum):
    CUSTOM = "custom"
    SYSTEM = "system"

    @staticmethod
    def value_of(value):
        for member in ProviderType:
            if member.value == value:
                return member
        raise ValueError(f"No matching enum found for value '{value}'")


<<<<<<< HEAD
class Provider(Base):
=======
class ProviderQuotaType(Enum):
    PAID = "paid"
    """hosted paid quota"""

    FREE = "free"
    """third-party free quota"""

    TRIAL = "trial"
    """hosted trial quota"""

    @staticmethod
    def value_of(value):
        for member in ProviderQuotaType:
            if member.value == value:
                return member
        raise ValueError(f"No matching enum found for value '{value}'")


class Provider(db.Model):  # type: ignore[name-defined]
>>>>>>> cdaef30c
    """
    Provider model representing the API providers and their configurations.
    """

    __tablename__ = "providers"
    __table_args__ = (
        db.PrimaryKeyConstraint("id", name="provider_pkey"),
        db.Index("provider_tenant_id_provider_idx", "tenant_id", "provider_name"),
        db.UniqueConstraint(
            "tenant_id", "provider_name", "provider_type", "quota_type", name="unique_provider_name_type_quota"
        ),
    )

    id = db.Column(StringUUID, server_default=db.text("uuid_generate_v4()"))
    tenant_id = db.Column(StringUUID, nullable=False)
    provider_name = db.Column(db.String(255), nullable=False)
    provider_type = db.Column(db.String(40), nullable=False, server_default=db.text("'custom'::character varying"))
    encrypted_config = db.Column(db.Text, nullable=True)
    is_valid = db.Column(db.Boolean, nullable=False, server_default=db.text("false"))
    last_used = db.Column(db.DateTime, nullable=True)

    quota_type = db.Column(db.String(40), nullable=True, server_default=db.text("''::character varying"))
    quota_limit = db.Column(db.BigInteger, nullable=True)
    quota_used = db.Column(db.BigInteger, default=0)

    created_at = db.Column(db.DateTime, nullable=False, server_default=func.current_timestamp())
    updated_at = db.Column(db.DateTime, nullable=False, server_default=func.current_timestamp())

    def __repr__(self):
        return (
            f"<Provider(id={self.id}, tenant_id={self.tenant_id}, provider_name='{self.provider_name}',"
            f" provider_type='{self.provider_type}')>"
        )

    @property
    def token_is_set(self):
        """
        Returns True if the encrypted_config is not None, indicating that the token is set.
        """
        return self.encrypted_config is not None

    @property
    def is_enabled(self):
        """
        Returns True if the provider is enabled.
        """
        if self.provider_type == ProviderType.SYSTEM.value:
            return self.is_valid
        else:
            return self.is_valid and self.token_is_set


<<<<<<< HEAD
class ProviderModel(Base):
=======
class ProviderModel(db.Model):  # type: ignore[name-defined]
>>>>>>> cdaef30c
    """
    Provider model representing the API provider_models and their configurations.
    """

    __tablename__ = "provider_models"
    __table_args__ = (
        db.PrimaryKeyConstraint("id", name="provider_model_pkey"),
        db.Index("provider_model_tenant_id_provider_idx", "tenant_id", "provider_name"),
        db.UniqueConstraint(
            "tenant_id", "provider_name", "model_name", "model_type", name="unique_provider_model_name"
        ),
    )

    id = db.Column(StringUUID, server_default=db.text("uuid_generate_v4()"))
    tenant_id = db.Column(StringUUID, nullable=False)
    provider_name = db.Column(db.String(255), nullable=False)
    model_name = db.Column(db.String(255), nullable=False)
    model_type = db.Column(db.String(40), nullable=False)
    encrypted_config = db.Column(db.Text, nullable=True)
    is_valid = db.Column(db.Boolean, nullable=False, server_default=db.text("false"))
    created_at = db.Column(db.DateTime, nullable=False, server_default=func.current_timestamp())
    updated_at = db.Column(db.DateTime, nullable=False, server_default=func.current_timestamp())


<<<<<<< HEAD
class TenantDefaultModel(Base):
=======
class TenantDefaultModel(db.Model):  # type: ignore[name-defined]
>>>>>>> cdaef30c
    __tablename__ = "tenant_default_models"
    __table_args__ = (
        db.PrimaryKeyConstraint("id", name="tenant_default_model_pkey"),
        db.Index("tenant_default_model_tenant_id_provider_type_idx", "tenant_id", "provider_name", "model_type"),
    )

    id = db.Column(StringUUID, server_default=db.text("uuid_generate_v4()"))
    tenant_id = db.Column(StringUUID, nullable=False)
    provider_name = db.Column(db.String(255), nullable=False)
    model_name = db.Column(db.String(255), nullable=False)
    model_type = db.Column(db.String(40), nullable=False)
    created_at = db.Column(db.DateTime, nullable=False, server_default=func.current_timestamp())
    updated_at = db.Column(db.DateTime, nullable=False, server_default=func.current_timestamp())


<<<<<<< HEAD
class TenantPreferredModelProvider(Base):
=======
class TenantPreferredModelProvider(db.Model):  # type: ignore[name-defined]
>>>>>>> cdaef30c
    __tablename__ = "tenant_preferred_model_providers"
    __table_args__ = (
        db.PrimaryKeyConstraint("id", name="tenant_preferred_model_provider_pkey"),
        db.Index("tenant_preferred_model_provider_tenant_provider_idx", "tenant_id", "provider_name"),
    )

    id = db.Column(StringUUID, server_default=db.text("uuid_generate_v4()"))
    tenant_id = db.Column(StringUUID, nullable=False)
    provider_name = db.Column(db.String(255), nullable=False)
    preferred_provider_type = db.Column(db.String(40), nullable=False)
    created_at = db.Column(db.DateTime, nullable=False, server_default=func.current_timestamp())
    updated_at = db.Column(db.DateTime, nullable=False, server_default=func.current_timestamp())


<<<<<<< HEAD
class ProviderOrder(Base):
=======
class ProviderOrder(db.Model):  # type: ignore[name-defined]
>>>>>>> cdaef30c
    __tablename__ = "provider_orders"
    __table_args__ = (
        db.PrimaryKeyConstraint("id", name="provider_order_pkey"),
        db.Index("provider_order_tenant_provider_idx", "tenant_id", "provider_name"),
    )

    id = db.Column(StringUUID, server_default=db.text("uuid_generate_v4()"))
    tenant_id = db.Column(StringUUID, nullable=False)
    provider_name = db.Column(db.String(255), nullable=False)
    account_id = db.Column(StringUUID, nullable=False)
    payment_product_id = db.Column(db.String(191), nullable=False)
    payment_id = db.Column(db.String(191))
    transaction_id = db.Column(db.String(191))
    quantity = db.Column(db.Integer, nullable=False, server_default=db.text("1"))
    currency = db.Column(db.String(40))
    total_amount = db.Column(db.Integer)
    payment_status = db.Column(db.String(40), nullable=False, server_default=db.text("'wait_pay'::character varying"))
    paid_at = db.Column(db.DateTime)
    pay_failed_at = db.Column(db.DateTime)
    refunded_at = db.Column(db.DateTime)
    created_at = db.Column(db.DateTime, nullable=False, server_default=func.current_timestamp())
    updated_at = db.Column(db.DateTime, nullable=False, server_default=func.current_timestamp())


<<<<<<< HEAD
class ProviderModelSetting(Base):
=======
class ProviderModelSetting(db.Model):  # type: ignore[name-defined]
>>>>>>> cdaef30c
    """
    Provider model settings for record the model enabled status and load balancing status.
    """

    __tablename__ = "provider_model_settings"
    __table_args__ = (
        db.PrimaryKeyConstraint("id", name="provider_model_setting_pkey"),
        db.Index("provider_model_setting_tenant_provider_model_idx", "tenant_id", "provider_name", "model_type"),
    )

    id = db.Column(StringUUID, server_default=db.text("uuid_generate_v4()"))
    tenant_id = db.Column(StringUUID, nullable=False)
    provider_name = db.Column(db.String(255), nullable=False)
    model_name = db.Column(db.String(255), nullable=False)
    model_type = db.Column(db.String(40), nullable=False)
    enabled = db.Column(db.Boolean, nullable=False, server_default=db.text("true"))
    load_balancing_enabled = db.Column(db.Boolean, nullable=False, server_default=db.text("false"))
    created_at = db.Column(db.DateTime, nullable=False, server_default=func.current_timestamp())
    updated_at = db.Column(db.DateTime, nullable=False, server_default=func.current_timestamp())


<<<<<<< HEAD
class LoadBalancingModelConfig(Base):
=======
class LoadBalancingModelConfig(db.Model):  # type: ignore[name-defined]
>>>>>>> cdaef30c
    """
    Configurations for load balancing models.
    """

    __tablename__ = "load_balancing_model_configs"
    __table_args__ = (
        db.PrimaryKeyConstraint("id", name="load_balancing_model_config_pkey"),
        db.Index("load_balancing_model_config_tenant_provider_model_idx", "tenant_id", "provider_name", "model_type"),
    )

    id = db.Column(StringUUID, server_default=db.text("uuid_generate_v4()"))
    tenant_id = db.Column(StringUUID, nullable=False)
    provider_name = db.Column(db.String(255), nullable=False)
    model_name = db.Column(db.String(255), nullable=False)
    model_type = db.Column(db.String(40), nullable=False)
    name = db.Column(db.String(255), nullable=False)
    encrypted_config = db.Column(db.Text, nullable=True)
    enabled = db.Column(db.Boolean, nullable=False, server_default=db.text("true"))
    created_at = db.Column(db.DateTime, nullable=False, server_default=func.current_timestamp())
    updated_at = db.Column(db.DateTime, nullable=False, server_default=func.current_timestamp())<|MERGE_RESOLUTION|>--- conflicted
+++ resolved
@@ -1,11 +1,6 @@
 from enum import Enum
-
-<<<<<<< HEAD
-from extensions.ext_database import db
 from models.base import Base
-=======
 from sqlalchemy import func
->>>>>>> cdaef30c
 
 from .engine import db
 from .types import StringUUID
@@ -23,9 +18,6 @@
         raise ValueError(f"No matching enum found for value '{value}'")
 
 
-<<<<<<< HEAD
-class Provider(Base):
-=======
 class ProviderQuotaType(Enum):
     PAID = "paid"
     """hosted paid quota"""
@@ -44,8 +36,7 @@
         raise ValueError(f"No matching enum found for value '{value}'")
 
 
-class Provider(db.Model):  # type: ignore[name-defined]
->>>>>>> cdaef30c
+class Provider(Base):
     """
     Provider model representing the API providers and their configurations.
     """
@@ -98,11 +89,7 @@
             return self.is_valid and self.token_is_set
 
 
-<<<<<<< HEAD
 class ProviderModel(Base):
-=======
-class ProviderModel(db.Model):  # type: ignore[name-defined]
->>>>>>> cdaef30c
     """
     Provider model representing the API provider_models and their configurations.
     """
@@ -127,11 +114,7 @@
     updated_at = db.Column(db.DateTime, nullable=False, server_default=func.current_timestamp())
 
 
-<<<<<<< HEAD
 class TenantDefaultModel(Base):
-=======
-class TenantDefaultModel(db.Model):  # type: ignore[name-defined]
->>>>>>> cdaef30c
     __tablename__ = "tenant_default_models"
     __table_args__ = (
         db.PrimaryKeyConstraint("id", name="tenant_default_model_pkey"),
@@ -147,11 +130,7 @@
     updated_at = db.Column(db.DateTime, nullable=False, server_default=func.current_timestamp())
 
 
-<<<<<<< HEAD
 class TenantPreferredModelProvider(Base):
-=======
-class TenantPreferredModelProvider(db.Model):  # type: ignore[name-defined]
->>>>>>> cdaef30c
     __tablename__ = "tenant_preferred_model_providers"
     __table_args__ = (
         db.PrimaryKeyConstraint("id", name="tenant_preferred_model_provider_pkey"),
@@ -166,11 +145,7 @@
     updated_at = db.Column(db.DateTime, nullable=False, server_default=func.current_timestamp())
 
 
-<<<<<<< HEAD
 class ProviderOrder(Base):
-=======
-class ProviderOrder(db.Model):  # type: ignore[name-defined]
->>>>>>> cdaef30c
     __tablename__ = "provider_orders"
     __table_args__ = (
         db.PrimaryKeyConstraint("id", name="provider_order_pkey"),
@@ -195,11 +170,7 @@
     updated_at = db.Column(db.DateTime, nullable=False, server_default=func.current_timestamp())
 
 
-<<<<<<< HEAD
 class ProviderModelSetting(Base):
-=======
-class ProviderModelSetting(db.Model):  # type: ignore[name-defined]
->>>>>>> cdaef30c
     """
     Provider model settings for record the model enabled status and load balancing status.
     """
@@ -221,11 +192,7 @@
     updated_at = db.Column(db.DateTime, nullable=False, server_default=func.current_timestamp())
 
 
-<<<<<<< HEAD
 class LoadBalancingModelConfig(Base):
-=======
-class LoadBalancingModelConfig(db.Model):  # type: ignore[name-defined]
->>>>>>> cdaef30c
     """
     Configurations for load balancing models.
     """
