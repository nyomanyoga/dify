import json
import re
import uuid
from collections.abc import Mapping
from datetime import datetime
from enum import Enum, StrEnum
from typing import TYPE_CHECKING, Any, Literal, Optional, cast

from core.plugin.entities.plugin import GenericProviderID
from core.tools.entities.tool_entities import ToolProviderType
from core.tools.signature import sign_tool_file
from core.workflow.entities.workflow_execution import WorkflowExecutionStatus

if TYPE_CHECKING:
    from models.workflow import Workflow

import sqlalchemy as sa
from flask import request
from flask_login import UserMixin
from sqlalchemy import Float, Index, PrimaryKeyConstraint, String, exists, func, select, text
from sqlalchemy.orm import Mapped, Session, mapped_column

from configs import dify_config
from constants import DEFAULT_FILE_NUMBER_LIMITS
from core.file import FILE_MODEL_IDENTITY, File, FileTransferMethod, FileType
from core.file import helpers as file_helpers
from libs.helper import generate_string

from .account import Account, Tenant
from .base import Base
from .engine import db
from .enums import CreatorUserRole
from .types import StringUUID


class DifySetup(Base):
    __tablename__ = "dify_setups"
    __table_args__ = (sa.PrimaryKeyConstraint("version", name="dify_setup_pkey"),)

    version: Mapped[str] = mapped_column(String(255), nullable=False)
    setup_at = mapped_column(sa.DateTime, nullable=False, server_default=func.current_timestamp())


class AppMode(StrEnum):
    COMPLETION = "completion"
    WORKFLOW = "workflow"
    CHAT = "chat"
    ADVANCED_CHAT = "advanced-chat"
    AGENT_CHAT = "agent-chat"

    @classmethod
    def value_of(cls, value: str) -> "AppMode":
        """
        Get value of given mode.

        :param value: mode value
        :return: mode
        """
        for mode in cls:
            if mode.value == value:
                return mode
        raise ValueError(f"invalid mode value {value}")


class IconType(Enum):
    IMAGE = "image"
    EMOJI = "emoji"


class App(Base):
    __tablename__ = "apps"
    __table_args__ = (sa.PrimaryKeyConstraint("id", name="app_pkey"), sa.Index("app_tenant_id_idx", "tenant_id"))

    id: Mapped[str] = mapped_column(StringUUID, server_default=sa.text("uuid_generate_v4()"))
    tenant_id: Mapped[str] = mapped_column(StringUUID)
    name: Mapped[str] = mapped_column(String(255))
    description: Mapped[str] = mapped_column(sa.Text, server_default=sa.text("''::character varying"))
    mode: Mapped[str] = mapped_column(String(255))
    icon_type: Mapped[Optional[str]] = mapped_column(String(255))  # image, emoji
    icon = mapped_column(String(255))
    icon_background: Mapped[Optional[str]] = mapped_column(String(255))
    app_model_config_id = mapped_column(StringUUID, nullable=True)
    workflow_id = mapped_column(StringUUID, nullable=True)
    status: Mapped[str] = mapped_column(String(255), server_default=sa.text("'normal'::character varying"))
    enable_site: Mapped[bool] = mapped_column(sa.Boolean)
    enable_api: Mapped[bool] = mapped_column(sa.Boolean)
    api_rpm: Mapped[int] = mapped_column(sa.Integer, server_default=sa.text("0"))
    api_rph: Mapped[int] = mapped_column(sa.Integer, server_default=sa.text("0"))
    is_demo: Mapped[bool] = mapped_column(sa.Boolean, server_default=sa.text("false"))
    is_public: Mapped[bool] = mapped_column(sa.Boolean, server_default=sa.text("false"))
    is_universal: Mapped[bool] = mapped_column(sa.Boolean, server_default=sa.text("false"))
    tracing = mapped_column(sa.Text, nullable=True)
    max_active_requests: Mapped[Optional[int]]
    created_by = mapped_column(StringUUID, nullable=True)
    created_at = mapped_column(sa.DateTime, nullable=False, server_default=func.current_timestamp())
    updated_by = mapped_column(StringUUID, nullable=True)
    updated_at: Mapped[datetime] = mapped_column(sa.DateTime, nullable=False, server_default=func.current_timestamp())
    use_icon_as_answer_icon: Mapped[bool] = mapped_column(sa.Boolean, nullable=False, server_default=sa.text("false"))

    @property
    def desc_or_prompt(self):
        if self.description:
            return self.description
        else:
            app_model_config = self.app_model_config
            if app_model_config:
                return app_model_config.pre_prompt
            else:
                return ""

    @property
    def site(self):
        site = db.session.query(Site).where(Site.app_id == self.id).first()
        return site

    @property
    def app_model_config(self):
        if self.app_model_config_id:
            return db.session.query(AppModelConfig).where(AppModelConfig.id == self.app_model_config_id).first()

        return None

    @property
    def workflow(self) -> Optional["Workflow"]:
        if self.workflow_id:
            from .workflow import Workflow

            return db.session.query(Workflow).where(Workflow.id == self.workflow_id).first()

        return None

    @property
    def api_base_url(self):
        return (dify_config.SERVICE_API_URL or request.host_url.rstrip("/")) + "/v1"

    @property
    def tenant(self):
        tenant = db.session.query(Tenant).where(Tenant.id == self.tenant_id).first()
        return tenant

    @property
    def is_agent(self) -> bool:
        app_model_config = self.app_model_config
        if not app_model_config:
            return False
        if not app_model_config.agent_mode:
            return False

        if app_model_config.agent_mode_dict.get("enabled", False) and app_model_config.agent_mode_dict.get(
            "strategy", ""
        ) in {"function_call", "react"}:
            self.mode = AppMode.AGENT_CHAT.value
            db.session.commit()
            return True
        return False

    @property
    def mode_compatible_with_agent(self) -> str:
        if self.mode == AppMode.CHAT.value and self.is_agent:
            return AppMode.AGENT_CHAT.value

        return str(self.mode)

    @property
    def deleted_tools(self) -> list:
        from core.tools.tool_manager import ToolManager
        from services.plugin.plugin_service import PluginService

        # get agent mode tools
        app_model_config = self.app_model_config
        if not app_model_config:
            return []

        if not app_model_config.agent_mode:
            return []

        agent_mode = app_model_config.agent_mode_dict
        tools = agent_mode.get("tools", [])

        api_provider_ids: list[str] = []
        builtin_provider_ids: list[GenericProviderID] = []

        for tool in tools:
            keys = list(tool.keys())
            if len(keys) >= 4:
                provider_type = tool.get("provider_type", "")
                provider_id = tool.get("provider_id", "")
                if provider_type == ToolProviderType.API.value:
                    try:
                        uuid.UUID(provider_id)
                    except Exception:
                        continue
                    api_provider_ids.append(provider_id)
                if provider_type == ToolProviderType.BUILT_IN.value:
                    try:
                        # check if it's hardcoded
                        try:
                            ToolManager.get_hardcoded_provider(provider_id)
                            is_hardcoded = True
                        except Exception:
                            is_hardcoded = False

                        provider_id = GenericProviderID(provider_id, is_hardcoded)
                    except Exception:
                        continue

                    builtin_provider_ids.append(provider_id)

        if not api_provider_ids and not builtin_provider_ids:
            return []

        with Session(db.engine) as session:
            if api_provider_ids:
                existing_api_providers = [
                    api_provider.id
                    for api_provider in session.execute(
                        text("SELECT id FROM tool_api_providers WHERE id IN :provider_ids"),
                        {"provider_ids": tuple(api_provider_ids)},
                    ).fetchall()
                ]
            else:
                existing_api_providers = []

        if builtin_provider_ids:
            # get the non-hardcoded builtin providers
            non_hardcoded_builtin_providers = [
                provider_id for provider_id in builtin_provider_ids if not provider_id.is_hardcoded
            ]
            if non_hardcoded_builtin_providers:
                existence = list(PluginService.check_tools_existence(self.tenant_id, non_hardcoded_builtin_providers))
            else:
                existence = []
            # add the hardcoded builtin providers
            existence.extend([True] * (len(builtin_provider_ids) - len(non_hardcoded_builtin_providers)))
            builtin_provider_ids = non_hardcoded_builtin_providers + [
                provider_id for provider_id in builtin_provider_ids if provider_id.is_hardcoded
            ]
        else:
            existence = []

        existing_builtin_providers = {
            provider_id.provider_name: existence[i] for i, provider_id in enumerate(builtin_provider_ids)
        }

        deleted_tools = []

        for tool in tools:
            keys = list(tool.keys())
            if len(keys) >= 4:
                provider_type = tool.get("provider_type", "")
                provider_id = tool.get("provider_id", "")

                if provider_type == ToolProviderType.API.value:
                    if uuid.UUID(provider_id) not in existing_api_providers:
                        deleted_tools.append(
                            {
                                "type": ToolProviderType.API.value,
                                "tool_name": tool["tool_name"],
                                "provider_id": provider_id,
                            }
                        )

                if provider_type == ToolProviderType.BUILT_IN.value:
                    generic_provider_id = GenericProviderID(provider_id)

                    if not existing_builtin_providers[generic_provider_id.provider_name]:
                        deleted_tools.append(
                            {
                                "type": ToolProviderType.BUILT_IN.value,
                                "tool_name": tool["tool_name"],
                                "provider_id": provider_id,  # use the original one
                            }
                        )

        return deleted_tools

    @property
    def tags(self):
        tags = (
            db.session.query(Tag)
            .join(TagBinding, Tag.id == TagBinding.tag_id)
            .where(
                TagBinding.target_id == self.id,
                TagBinding.tenant_id == self.tenant_id,
                Tag.tenant_id == self.tenant_id,
                Tag.type == "app",
            )
            .all()
        )

        return tags or []

    @property
    def author_name(self):
        if self.created_by:
            account = db.session.query(Account).where(Account.id == self.created_by).first()
            if account:
                return account.name

        return None


class AppModelConfig(Base):
    __tablename__ = "app_model_configs"
    __table_args__ = (sa.PrimaryKeyConstraint("id", name="app_model_config_pkey"), sa.Index("app_app_id_idx", "app_id"))

    id = mapped_column(StringUUID, server_default=sa.text("uuid_generate_v4()"))
    app_id = mapped_column(StringUUID, nullable=False)
    provider = mapped_column(String(255), nullable=True)
    model_id = mapped_column(String(255), nullable=True)
    configs = mapped_column(sa.JSON, nullable=True)
    created_by = mapped_column(StringUUID, nullable=True)
    created_at = mapped_column(sa.DateTime, nullable=False, server_default=func.current_timestamp())
    updated_by = mapped_column(StringUUID, nullable=True)
    updated_at = mapped_column(sa.DateTime, nullable=False, server_default=func.current_timestamp())
    opening_statement = mapped_column(sa.Text)
    suggested_questions = mapped_column(sa.Text)
    suggested_questions_after_answer = mapped_column(sa.Text)
    speech_to_text = mapped_column(sa.Text)
    text_to_speech = mapped_column(sa.Text)
    more_like_this = mapped_column(sa.Text)
    model = mapped_column(sa.Text)
    user_input_form = mapped_column(sa.Text)
    dataset_query_variable = mapped_column(String(255))
    pre_prompt = mapped_column(sa.Text)
    agent_mode = mapped_column(sa.Text)
    sensitive_word_avoidance = mapped_column(sa.Text)
    retriever_resource = mapped_column(sa.Text)
    prompt_type = mapped_column(String(255), nullable=False, server_default=sa.text("'simple'::character varying"))
    chat_prompt_config = mapped_column(sa.Text)
    completion_prompt_config = mapped_column(sa.Text)
    dataset_configs = mapped_column(sa.Text)
    external_data_tools = mapped_column(sa.Text)
    file_upload = mapped_column(sa.Text)

    @property
    def app(self):
        app = db.session.query(App).where(App.id == self.app_id).first()
        return app

    @property
    def model_dict(self) -> dict:
        return json.loads(self.model) if self.model else {}

    @property
    def suggested_questions_list(self) -> list:
        return json.loads(self.suggested_questions) if self.suggested_questions else []

    @property
    def suggested_questions_after_answer_dict(self) -> dict:
        return (
            json.loads(self.suggested_questions_after_answer)
            if self.suggested_questions_after_answer
            else {"enabled": False}
        )

    @property
    def speech_to_text_dict(self) -> dict:
        return json.loads(self.speech_to_text) if self.speech_to_text else {"enabled": False}

    @property
    def text_to_speech_dict(self) -> dict:
        return json.loads(self.text_to_speech) if self.text_to_speech else {"enabled": False}

    @property
    def retriever_resource_dict(self) -> dict:
        return json.loads(self.retriever_resource) if self.retriever_resource else {"enabled": True}

    @property
    def annotation_reply_dict(self) -> dict:
        annotation_setting = (
            db.session.query(AppAnnotationSetting).where(AppAnnotationSetting.app_id == self.app_id).first()
        )
        if annotation_setting:
            collection_binding_detail = annotation_setting.collection_binding_detail
            if not collection_binding_detail:
                raise ValueError("Collection binding detail not found")

            return {
                "id": annotation_setting.id,
                "enabled": True,
                "score_threshold": annotation_setting.score_threshold,
                "embedding_model": {
                    "embedding_provider_name": collection_binding_detail.provider_name,
                    "embedding_model_name": collection_binding_detail.model_name,
                },
            }

        else:
            return {"enabled": False}

    @property
    def more_like_this_dict(self) -> dict:
        return json.loads(self.more_like_this) if self.more_like_this else {"enabled": False}

    @property
    def sensitive_word_avoidance_dict(self) -> dict:
        return (
            json.loads(self.sensitive_word_avoidance)
            if self.sensitive_word_avoidance
            else {"enabled": False, "type": "", "configs": []}
        )

    @property
    def external_data_tools_list(self) -> list[dict]:
        return json.loads(self.external_data_tools) if self.external_data_tools else []

    @property
    def user_input_form_list(self):
        return json.loads(self.user_input_form) if self.user_input_form else []

    @property
    def agent_mode_dict(self) -> dict:
        return (
            json.loads(self.agent_mode)
            if self.agent_mode
            else {"enabled": False, "strategy": None, "tools": [], "prompt": None}
        )

    @property
    def chat_prompt_config_dict(self) -> dict:
        return json.loads(self.chat_prompt_config) if self.chat_prompt_config else {}

    @property
    def completion_prompt_config_dict(self) -> dict:
        return json.loads(self.completion_prompt_config) if self.completion_prompt_config else {}

    @property
    def dataset_configs_dict(self) -> dict:
        if self.dataset_configs:
            dataset_configs: dict = json.loads(self.dataset_configs)
            if "retrieval_model" not in dataset_configs:
                return {"retrieval_model": "single"}
            else:
                return dataset_configs
        return {
            "retrieval_model": "multiple",
        }

    @property
    def file_upload_dict(self) -> dict:
        return (
            json.loads(self.file_upload)
            if self.file_upload
            else {
                "image": {
                    "enabled": False,
                    "number_limits": DEFAULT_FILE_NUMBER_LIMITS,
                    "detail": "high",
                    "transfer_methods": ["remote_url", "local_file"],
                }
            }
        )

    def to_dict(self) -> dict:
        return {
            "opening_statement": self.opening_statement,
            "suggested_questions": self.suggested_questions_list,
            "suggested_questions_after_answer": self.suggested_questions_after_answer_dict,
            "speech_to_text": self.speech_to_text_dict,
            "text_to_speech": self.text_to_speech_dict,
            "retriever_resource": self.retriever_resource_dict,
            "annotation_reply": self.annotation_reply_dict,
            "more_like_this": self.more_like_this_dict,
            "sensitive_word_avoidance": self.sensitive_word_avoidance_dict,
            "external_data_tools": self.external_data_tools_list,
            "model": self.model_dict,
            "user_input_form": self.user_input_form_list,
            "dataset_query_variable": self.dataset_query_variable,
            "pre_prompt": self.pre_prompt,
            "agent_mode": self.agent_mode_dict,
            "prompt_type": self.prompt_type,
            "chat_prompt_config": self.chat_prompt_config_dict,
            "completion_prompt_config": self.completion_prompt_config_dict,
            "dataset_configs": self.dataset_configs_dict,
            "file_upload": self.file_upload_dict,
        }

    def from_model_config_dict(self, model_config: Mapping[str, Any]):
        self.opening_statement = model_config.get("opening_statement")
        self.suggested_questions = (
            json.dumps(model_config["suggested_questions"]) if model_config.get("suggested_questions") else None
        )
        self.suggested_questions_after_answer = (
            json.dumps(model_config["suggested_questions_after_answer"])
            if model_config.get("suggested_questions_after_answer")
            else None
        )
        self.speech_to_text = json.dumps(model_config["speech_to_text"]) if model_config.get("speech_to_text") else None
        self.text_to_speech = json.dumps(model_config["text_to_speech"]) if model_config.get("text_to_speech") else None
        self.more_like_this = json.dumps(model_config["more_like_this"]) if model_config.get("more_like_this") else None
        self.sensitive_word_avoidance = (
            json.dumps(model_config["sensitive_word_avoidance"])
            if model_config.get("sensitive_word_avoidance")
            else None
        )
        self.external_data_tools = (
            json.dumps(model_config["external_data_tools"]) if model_config.get("external_data_tools") else None
        )
        self.model = json.dumps(model_config["model"]) if model_config.get("model") else None
        self.user_input_form = (
            json.dumps(model_config["user_input_form"]) if model_config.get("user_input_form") else None
        )
        self.dataset_query_variable = model_config.get("dataset_query_variable")
        self.pre_prompt = model_config["pre_prompt"]
        self.agent_mode = json.dumps(model_config["agent_mode"]) if model_config.get("agent_mode") else None
        self.retriever_resource = (
            json.dumps(model_config["retriever_resource"]) if model_config.get("retriever_resource") else None
        )
        self.prompt_type = model_config.get("prompt_type", "simple")
        self.chat_prompt_config = (
            json.dumps(model_config.get("chat_prompt_config")) if model_config.get("chat_prompt_config") else None
        )
        self.completion_prompt_config = (
            json.dumps(model_config.get("completion_prompt_config"))
            if model_config.get("completion_prompt_config")
            else None
        )
        self.dataset_configs = (
            json.dumps(model_config.get("dataset_configs")) if model_config.get("dataset_configs") else None
        )
        self.file_upload = json.dumps(model_config.get("file_upload")) if model_config.get("file_upload") else None
        return self


class RecommendedApp(Base):
    __tablename__ = "recommended_apps"
    __table_args__ = (
        sa.PrimaryKeyConstraint("id", name="recommended_app_pkey"),
        sa.Index("recommended_app_app_id_idx", "app_id"),
        sa.Index("recommended_app_is_listed_idx", "is_listed", "language"),
    )

    id = mapped_column(StringUUID, primary_key=True, server_default=sa.text("uuid_generate_v4()"))
    app_id = mapped_column(StringUUID, nullable=False)
    description = mapped_column(sa.JSON, nullable=False)
    copyright: Mapped[str] = mapped_column(String(255), nullable=False)
    privacy_policy: Mapped[str] = mapped_column(String(255), nullable=False)
    custom_disclaimer: Mapped[str] = mapped_column(sa.TEXT, default="")
    category: Mapped[str] = mapped_column(String(255), nullable=False)
    position: Mapped[int] = mapped_column(sa.Integer, nullable=False, default=0)
    is_listed: Mapped[bool] = mapped_column(sa.Boolean, nullable=False, default=True)
    install_count: Mapped[int] = mapped_column(sa.Integer, nullable=False, default=0)
    language = mapped_column(String(255), nullable=False, server_default=sa.text("'en-US'::character varying"))
    created_at = mapped_column(sa.DateTime, nullable=False, server_default=func.current_timestamp())
    updated_at = mapped_column(sa.DateTime, nullable=False, server_default=func.current_timestamp())

    @property
    def app(self):
        app = db.session.query(App).where(App.id == self.app_id).first()
        return app


class InstalledApp(Base):
    __tablename__ = "installed_apps"
    __table_args__ = (
        sa.PrimaryKeyConstraint("id", name="installed_app_pkey"),
        sa.Index("installed_app_tenant_id_idx", "tenant_id"),
        sa.Index("installed_app_app_id_idx", "app_id"),
        sa.UniqueConstraint("tenant_id", "app_id", name="unique_tenant_app"),
    )

    id = mapped_column(StringUUID, server_default=sa.text("uuid_generate_v4()"))
    tenant_id = mapped_column(StringUUID, nullable=False)
    app_id = mapped_column(StringUUID, nullable=False)
    app_owner_tenant_id = mapped_column(StringUUID, nullable=False)
    position: Mapped[int] = mapped_column(sa.Integer, nullable=False, default=0)
    is_pinned: Mapped[bool] = mapped_column(sa.Boolean, nullable=False, server_default=sa.text("false"))
    last_used_at = mapped_column(sa.DateTime, nullable=True)
    created_at = mapped_column(sa.DateTime, nullable=False, server_default=func.current_timestamp())

    @property
    def app(self):
        app = db.session.query(App).where(App.id == self.app_id).first()
        return app

    @property
    def tenant(self):
        tenant = db.session.query(Tenant).where(Tenant.id == self.tenant_id).first()
        return tenant


class OAuthProviderApp(Base):
    """
    Globally shared OAuth provider app information.
    Only for Dify Cloud.
    """

    __tablename__ = "oauth_provider_apps"
    __table_args__ = (
        sa.PrimaryKeyConstraint("id", name="oauth_provider_app_pkey"),
        sa.Index("oauth_provider_app_client_id_idx", "client_id"),
    )

<<<<<<< HEAD
    id = mapped_column(StringUUID, server_default=sa.text("uuid_generate_v4()"))
=======
    id = mapped_column(StringUUID, server_default=sa.text("uuidv7()"))
>>>>>>> 74a2376b
    app_icon = mapped_column(String(255), nullable=False)
    app_label = mapped_column(sa.JSON, nullable=False, server_default="{}")
    client_id = mapped_column(String(255), nullable=False)
    client_secret = mapped_column(String(255), nullable=False)
    redirect_uris = mapped_column(sa.JSON, nullable=False, server_default="[]")
    scope = mapped_column(
        String(255),
        nullable=False,
        server_default=sa.text("'read:name read:email read:avatar read:interface_language read:timezone'"),
    )
    created_at = mapped_column(sa.DateTime, nullable=False, server_default=sa.text("CURRENT_TIMESTAMP(0)"))


class Conversation(Base):
    __tablename__ = "conversations"
    __table_args__ = (
        sa.PrimaryKeyConstraint("id", name="conversation_pkey"),
        sa.Index("conversation_app_from_user_idx", "app_id", "from_source", "from_end_user_id"),
    )

    id: Mapped[str] = mapped_column(StringUUID, server_default=sa.text("uuid_generate_v4()"))
    app_id = mapped_column(StringUUID, nullable=False)
    app_model_config_id = mapped_column(StringUUID, nullable=True)
    model_provider = mapped_column(String(255), nullable=True)
    override_model_configs = mapped_column(sa.Text)
    model_id = mapped_column(String(255), nullable=True)
    mode: Mapped[str] = mapped_column(String(255))
    name: Mapped[str] = mapped_column(String(255), nullable=False)
    summary = mapped_column(sa.Text)
    _inputs: Mapped[dict] = mapped_column("inputs", sa.JSON)
    introduction = mapped_column(sa.Text)
    system_instruction = mapped_column(sa.Text)
    system_instruction_tokens: Mapped[int] = mapped_column(sa.Integer, nullable=False, server_default=sa.text("0"))
    status: Mapped[str] = mapped_column(String(255), nullable=False)

    # The `invoke_from` records how the conversation is created.
    #
    # Its value corresponds to the members of `InvokeFrom`.
    # (api/core/app/entities/app_invoke_entities.py)
    invoke_from = mapped_column(String(255), nullable=True)

    # ref: ConversationSource.
    from_source: Mapped[str] = mapped_column(String(255), nullable=False)
    from_end_user_id = mapped_column(StringUUID)
    from_account_id = mapped_column(StringUUID)
    read_at = mapped_column(sa.DateTime)
    read_account_id = mapped_column(StringUUID)
    dialogue_count: Mapped[int] = mapped_column(default=0)
    created_at = mapped_column(sa.DateTime, nullable=False, server_default=func.current_timestamp())
    updated_at = mapped_column(sa.DateTime, nullable=False, server_default=func.current_timestamp())

    messages = db.relationship("Message", backref="conversation", lazy="select", passive_deletes="all")
    message_annotations = db.relationship(
        "MessageAnnotation", backref="conversation", lazy="select", passive_deletes="all"
    )

    is_deleted: Mapped[bool] = mapped_column(sa.Boolean, nullable=False, server_default=sa.text("false"))

    @property
    def inputs(self):
        inputs = self._inputs.copy()

        # Convert file mapping to File object
        for key, value in inputs.items():
            # NOTE: It's not the best way to implement this, but it's the only way to avoid circular import for now.
            from factories import file_factory

            if isinstance(value, dict) and value.get("dify_model_identity") == FILE_MODEL_IDENTITY:
                if value["transfer_method"] == FileTransferMethod.TOOL_FILE:
                    value["tool_file_id"] = value["related_id"]
                elif value["transfer_method"] in [FileTransferMethod.LOCAL_FILE, FileTransferMethod.REMOTE_URL]:
                    value["upload_file_id"] = value["related_id"]
                inputs[key] = file_factory.build_from_mapping(mapping=value, tenant_id=value["tenant_id"])
            elif isinstance(value, list) and all(
                isinstance(item, dict) and item.get("dify_model_identity") == FILE_MODEL_IDENTITY for item in value
            ):
                inputs[key] = []
                for item in value:
                    if item["transfer_method"] == FileTransferMethod.TOOL_FILE:
                        item["tool_file_id"] = item["related_id"]
                    elif item["transfer_method"] in [FileTransferMethod.LOCAL_FILE, FileTransferMethod.REMOTE_URL]:
                        item["upload_file_id"] = item["related_id"]
                    inputs[key].append(file_factory.build_from_mapping(mapping=item, tenant_id=item["tenant_id"]))

        return inputs

    @inputs.setter
    def inputs(self, value: Mapping[str, Any]):
        inputs = dict(value)
        for k, v in inputs.items():
            if isinstance(v, File):
                inputs[k] = v.model_dump()
            elif isinstance(v, list) and all(isinstance(item, File) for item in v):
                inputs[k] = [item.model_dump() for item in v]
        self._inputs = inputs

    @property
    def model_config(self):
        model_config = {}
        app_model_config: Optional[AppModelConfig] = None

        if self.mode == AppMode.ADVANCED_CHAT.value:
            if self.override_model_configs:
                override_model_configs = json.loads(self.override_model_configs)
                model_config = override_model_configs
        else:
            if self.override_model_configs:
                override_model_configs = json.loads(self.override_model_configs)

                if "model" in override_model_configs:
                    app_model_config = AppModelConfig()
                    app_model_config = app_model_config.from_model_config_dict(override_model_configs)
                    model_config = app_model_config.to_dict()
                else:
                    model_config["configs"] = override_model_configs
            else:
                app_model_config = (
                    db.session.query(AppModelConfig).where(AppModelConfig.id == self.app_model_config_id).first()
                )
                if app_model_config:
                    model_config = app_model_config.to_dict()

        model_config["model_id"] = self.model_id
        model_config["provider"] = self.model_provider

        return model_config

    @property
    def summary_or_query(self):
        if self.summary:
            return self.summary
        else:
            first_message = self.first_message
            if first_message:
                return first_message.query
            else:
                return ""

    @property
    def annotated(self):
        return db.session.query(MessageAnnotation).where(MessageAnnotation.conversation_id == self.id).count() > 0

    @property
    def annotation(self):
        return db.session.query(MessageAnnotation).where(MessageAnnotation.conversation_id == self.id).first()

    @property
    def message_count(self):
        return db.session.query(Message).where(Message.conversation_id == self.id).count()

    @property
    def user_feedback_stats(self):
        like = (
            db.session.query(MessageFeedback)
            .where(
                MessageFeedback.conversation_id == self.id,
                MessageFeedback.from_source == "user",
                MessageFeedback.rating == "like",
            )
            .count()
        )

        dislike = (
            db.session.query(MessageFeedback)
            .where(
                MessageFeedback.conversation_id == self.id,
                MessageFeedback.from_source == "user",
                MessageFeedback.rating == "dislike",
            )
            .count()
        )

        return {"like": like, "dislike": dislike}

    @property
    def admin_feedback_stats(self):
        like = (
            db.session.query(MessageFeedback)
            .where(
                MessageFeedback.conversation_id == self.id,
                MessageFeedback.from_source == "admin",
                MessageFeedback.rating == "like",
            )
            .count()
        )

        dislike = (
            db.session.query(MessageFeedback)
            .where(
                MessageFeedback.conversation_id == self.id,
                MessageFeedback.from_source == "admin",
                MessageFeedback.rating == "dislike",
            )
            .count()
        )

        return {"like": like, "dislike": dislike}

    @property
    def status_count(self):
        messages = db.session.query(Message).where(Message.conversation_id == self.id).all()
        status_counts = {
            WorkflowExecutionStatus.RUNNING: 0,
            WorkflowExecutionStatus.SUCCEEDED: 0,
            WorkflowExecutionStatus.FAILED: 0,
            WorkflowExecutionStatus.STOPPED: 0,
            WorkflowExecutionStatus.PARTIAL_SUCCEEDED: 0,
        }

        for message in messages:
            if message.workflow_run:
                status_counts[WorkflowExecutionStatus(message.workflow_run.status)] += 1

        return (
            {
                "success": status_counts[WorkflowExecutionStatus.SUCCEEDED],
                "failed": status_counts[WorkflowExecutionStatus.FAILED],
                "partial_success": status_counts[WorkflowExecutionStatus.PARTIAL_SUCCEEDED],
            }
            if messages
            else None
        )

    @property
    def first_message(self):
        return (
            db.session.query(Message)
            .where(Message.conversation_id == self.id)
            .order_by(Message.created_at.asc())
            .first()
        )

    @property
    def app(self):
        return db.session.query(App).where(App.id == self.app_id).first()

    @property
    def from_end_user_session_id(self):
        if self.from_end_user_id:
            end_user = db.session.query(EndUser).where(EndUser.id == self.from_end_user_id).first()
            if end_user:
                return end_user.session_id

        return None

    @property
    def from_account_name(self):
        if self.from_account_id:
            account = db.session.query(Account).where(Account.id == self.from_account_id).first()
            if account:
                return account.name

        return None

    @property
    def in_debug_mode(self):
        return self.override_model_configs is not None

    def to_dict(self):
        return {
            "id": self.id,
            "app_id": self.app_id,
            "app_model_config_id": self.app_model_config_id,
            "model_provider": self.model_provider,
            "override_model_configs": self.override_model_configs,
            "model_id": self.model_id,
            "mode": self.mode,
            "name": self.name,
            "summary": self.summary,
            "inputs": self.inputs,
            "introduction": self.introduction,
            "system_instruction": self.system_instruction,
            "system_instruction_tokens": self.system_instruction_tokens,
            "status": self.status,
            "invoke_from": self.invoke_from,
            "from_source": self.from_source,
            "from_end_user_id": self.from_end_user_id,
            "from_account_id": self.from_account_id,
            "read_at": self.read_at,
            "read_account_id": self.read_account_id,
            "dialogue_count": self.dialogue_count,
            "created_at": self.created_at,
            "updated_at": self.updated_at,
        }


class Message(Base):
    __tablename__ = "messages"
    __table_args__ = (
        PrimaryKeyConstraint("id", name="message_pkey"),
        Index("message_app_id_idx", "app_id", "created_at"),
        Index("message_conversation_id_idx", "conversation_id"),
        Index("message_end_user_idx", "app_id", "from_source", "from_end_user_id"),
        Index("message_account_idx", "app_id", "from_source", "from_account_id"),
        Index("message_workflow_run_id_idx", "conversation_id", "workflow_run_id"),
        Index("message_created_at_idx", "created_at"),
    )

    id: Mapped[str] = mapped_column(StringUUID, server_default=sa.text("uuid_generate_v4()"))
    app_id = mapped_column(StringUUID, nullable=False)
    model_provider = mapped_column(String(255), nullable=True)
    model_id = mapped_column(String(255), nullable=True)
    override_model_configs = mapped_column(sa.Text)
    conversation_id = mapped_column(StringUUID, sa.ForeignKey("conversations.id"), nullable=False)
    _inputs: Mapped[dict] = mapped_column("inputs", sa.JSON)
    query: Mapped[str] = mapped_column(sa.Text, nullable=False)
    message = mapped_column(sa.JSON, nullable=False)
    message_tokens: Mapped[int] = mapped_column(sa.Integer, nullable=False, server_default=sa.text("0"))
    message_unit_price = mapped_column(sa.Numeric(10, 4), nullable=False)
    message_price_unit = mapped_column(sa.Numeric(10, 7), nullable=False, server_default=sa.text("0.001"))
    answer: Mapped[str] = mapped_column(sa.Text, nullable=False)
    answer_tokens: Mapped[int] = mapped_column(sa.Integer, nullable=False, server_default=sa.text("0"))
    answer_unit_price = mapped_column(sa.Numeric(10, 4), nullable=False)
    answer_price_unit = mapped_column(sa.Numeric(10, 7), nullable=False, server_default=sa.text("0.001"))
    parent_message_id = mapped_column(StringUUID, nullable=True)
    provider_response_latency = mapped_column(sa.Float, nullable=False, server_default=sa.text("0"))
    total_price = mapped_column(sa.Numeric(10, 7))
    currency: Mapped[str] = mapped_column(String(255), nullable=False)
    status = mapped_column(String(255), nullable=False, server_default=sa.text("'normal'::character varying"))
    error = mapped_column(sa.Text)
    message_metadata = mapped_column(sa.Text)
    invoke_from: Mapped[Optional[str]] = mapped_column(String(255), nullable=True)
    from_source: Mapped[str] = mapped_column(String(255), nullable=False)
    from_end_user_id: Mapped[Optional[str]] = mapped_column(StringUUID)
    from_account_id: Mapped[Optional[str]] = mapped_column(StringUUID)
    created_at: Mapped[datetime] = mapped_column(sa.DateTime, server_default=func.current_timestamp())
    updated_at = mapped_column(sa.DateTime, nullable=False, server_default=func.current_timestamp())
    agent_based: Mapped[bool] = mapped_column(sa.Boolean, nullable=False, server_default=sa.text("false"))
    workflow_run_id: Mapped[Optional[str]] = mapped_column(StringUUID)

    @property
    def inputs(self):
        inputs = self._inputs.copy()
        for key, value in inputs.items():
            # NOTE: It's not the best way to implement this, but it's the only way to avoid circular import for now.
            from factories import file_factory

            if isinstance(value, dict) and value.get("dify_model_identity") == FILE_MODEL_IDENTITY:
                if value["transfer_method"] == FileTransferMethod.TOOL_FILE:
                    value["tool_file_id"] = value["related_id"]
                elif value["transfer_method"] in [FileTransferMethod.LOCAL_FILE, FileTransferMethod.REMOTE_URL]:
                    value["upload_file_id"] = value["related_id"]
                inputs[key] = file_factory.build_from_mapping(mapping=value, tenant_id=value["tenant_id"])
            elif isinstance(value, list) and all(
                isinstance(item, dict) and item.get("dify_model_identity") == FILE_MODEL_IDENTITY for item in value
            ):
                inputs[key] = []
                for item in value:
                    if item["transfer_method"] == FileTransferMethod.TOOL_FILE:
                        item["tool_file_id"] = item["related_id"]
                    elif item["transfer_method"] in [FileTransferMethod.LOCAL_FILE, FileTransferMethod.REMOTE_URL]:
                        item["upload_file_id"] = item["related_id"]
                    inputs[key].append(file_factory.build_from_mapping(mapping=item, tenant_id=item["tenant_id"]))
        return inputs

    @inputs.setter
    def inputs(self, value: Mapping[str, Any]):
        inputs = dict(value)
        for k, v in inputs.items():
            if isinstance(v, File):
                inputs[k] = v.model_dump()
            elif isinstance(v, list) and all(isinstance(item, File) for item in v):
                inputs[k] = [item.model_dump() for item in v]
        self._inputs = inputs

    @property
    def re_sign_file_url_answer(self) -> str:
        if not self.answer:
            return self.answer

        pattern = r"\[!?.*?\]\((((http|https):\/\/.+)?\/files\/(tools\/)?[\w-]+.*?timestamp=.*&nonce=.*&sign=.*)\)"
        matches = re.findall(pattern, self.answer)

        if not matches:
            return self.answer

        urls = [match[0] for match in matches]

        # remove duplicate urls
        urls = list(set(urls))

        if not urls:
            return self.answer

        re_sign_file_url_answer = self.answer
        for url in urls:
            if "files/tools" in url:
                # get tool file id
                tool_file_id_pattern = r"\/files\/tools\/([\.\w-]+)?\?timestamp="
                result = re.search(tool_file_id_pattern, url)
                if not result:
                    continue

                tool_file_id = result.group(1)

                # get extension
                if "." in tool_file_id:
                    split_result = tool_file_id.split(".")
                    extension = f".{split_result[-1]}"
                    if len(extension) > 10:
                        extension = ".bin"
                    tool_file_id = split_result[0]
                else:
                    extension = ".bin"

                if not tool_file_id:
                    continue

                sign_url = sign_tool_file(tool_file_id=tool_file_id, extension=extension)
            elif "file-preview" in url:
                # get upload file id
                upload_file_id_pattern = r"\/files\/([\w-]+)\/file-preview?\?timestamp="
                result = re.search(upload_file_id_pattern, url)
                if not result:
                    continue

                upload_file_id = result.group(1)
                if not upload_file_id:
                    continue
                sign_url = file_helpers.get_signed_file_url(upload_file_id)
            elif "image-preview" in url:
                # image-preview is deprecated, use file-preview instead
                upload_file_id_pattern = r"\/files\/([\w-]+)\/image-preview?\?timestamp="
                result = re.search(upload_file_id_pattern, url)
                if not result:
                    continue
                upload_file_id = result.group(1)
                if not upload_file_id:
                    continue
                sign_url = file_helpers.get_signed_file_url(upload_file_id)
            else:
                continue
            # if as_attachment is in the url, add it to the sign_url.
            if "as_attachment" in url:
                sign_url += "&as_attachment=true"
            re_sign_file_url_answer = re_sign_file_url_answer.replace(url, sign_url)

        return re_sign_file_url_answer

    @property
    def user_feedback(self):
        feedback = (
            db.session.query(MessageFeedback)
            .where(MessageFeedback.message_id == self.id, MessageFeedback.from_source == "user")
            .first()
        )
        return feedback

    @property
    def admin_feedback(self):
        feedback = (
            db.session.query(MessageFeedback)
            .where(MessageFeedback.message_id == self.id, MessageFeedback.from_source == "admin")
            .first()
        )
        return feedback

    @property
    def feedbacks(self):
        feedbacks = db.session.query(MessageFeedback).where(MessageFeedback.message_id == self.id).all()
        return feedbacks

    @property
    def annotation(self):
        annotation = db.session.query(MessageAnnotation).where(MessageAnnotation.message_id == self.id).first()
        return annotation

    @property
    def annotation_hit_history(self):
        annotation_history = (
            db.session.query(AppAnnotationHitHistory).where(AppAnnotationHitHistory.message_id == self.id).first()
        )
        if annotation_history:
            annotation = (
                db.session.query(MessageAnnotation)
                .where(MessageAnnotation.id == annotation_history.annotation_id)
                .first()
            )
            return annotation
        return None

    @property
    def app_model_config(self):
        conversation = db.session.query(Conversation).where(Conversation.id == self.conversation_id).first()
        if conversation:
            return db.session.query(AppModelConfig).where(AppModelConfig.id == conversation.app_model_config_id).first()

        return None

    @property
    def in_debug_mode(self):
        return self.override_model_configs is not None

    @property
    def message_metadata_dict(self) -> dict:
        return json.loads(self.message_metadata) if self.message_metadata else {}

    @property
    def agent_thoughts(self):
        return (
            db.session.query(MessageAgentThought)
            .where(MessageAgentThought.message_id == self.id)
            .order_by(MessageAgentThought.position.asc())
            .all()
        )

    @property
    def retriever_resources(self):
        return self.message_metadata_dict.get("retriever_resources") if self.message_metadata else []

    @property
    def message_files(self):
        from factories import file_factory

        message_files = db.session.query(MessageFile).where(MessageFile.message_id == self.id).all()
        current_app = db.session.query(App).where(App.id == self.app_id).first()
        if not current_app:
            raise ValueError(f"App {self.app_id} not found")

        files = []
        for message_file in message_files:
            if message_file.transfer_method == FileTransferMethod.LOCAL_FILE.value:
                if message_file.upload_file_id is None:
                    raise ValueError(f"MessageFile {message_file.id} is a local file but has no upload_file_id")
                file = file_factory.build_from_mapping(
                    mapping={
                        "id": message_file.id,
                        "type": message_file.type,
                        "transfer_method": message_file.transfer_method,
                        "upload_file_id": message_file.upload_file_id,
                    },
                    tenant_id=current_app.tenant_id,
                )
            elif message_file.transfer_method == FileTransferMethod.REMOTE_URL.value:
                if message_file.url is None:
                    raise ValueError(f"MessageFile {message_file.id} is a remote url but has no url")
                file = file_factory.build_from_mapping(
                    mapping={
                        "id": message_file.id,
                        "type": message_file.type,
                        "transfer_method": message_file.transfer_method,
                        "upload_file_id": message_file.upload_file_id,
                        "url": message_file.url,
                    },
                    tenant_id=current_app.tenant_id,
                )
            elif message_file.transfer_method == FileTransferMethod.TOOL_FILE.value:
                if message_file.upload_file_id is None:
                    assert message_file.url is not None
                    message_file.upload_file_id = message_file.url.split("/")[-1].split(".")[0]
                mapping = {
                    "id": message_file.id,
                    "type": message_file.type,
                    "transfer_method": message_file.transfer_method,
                    "tool_file_id": message_file.upload_file_id,
                }
                file = file_factory.build_from_mapping(
                    mapping=mapping,
                    tenant_id=current_app.tenant_id,
                )
            else:
                raise ValueError(
                    f"MessageFile {message_file.id} has an invalid transfer_method {message_file.transfer_method}"
                )
            files.append(file)

        result = [
            {"belongs_to": message_file.belongs_to, "upload_file_id": message_file.upload_file_id, **file.to_dict()}
            for (file, message_file) in zip(files, message_files)
        ]

        db.session.commit()
        return result

    @property
    def workflow_run(self):
        if self.workflow_run_id:
            from .workflow import WorkflowRun

            return db.session.query(WorkflowRun).where(WorkflowRun.id == self.workflow_run_id).first()

        return None

    def to_dict(self) -> dict:
        return {
            "id": self.id,
            "app_id": self.app_id,
            "conversation_id": self.conversation_id,
            "model_id": self.model_id,
            "inputs": self.inputs,
            "query": self.query,
            "total_price": self.total_price,
            "message": self.message,
            "answer": self.answer,
            "status": self.status,
            "error": self.error,
            "message_metadata": self.message_metadata_dict,
            "from_source": self.from_source,
            "from_end_user_id": self.from_end_user_id,
            "from_account_id": self.from_account_id,
            "created_at": self.created_at.isoformat(),
            "updated_at": self.updated_at.isoformat(),
            "agent_based": self.agent_based,
            "workflow_run_id": self.workflow_run_id,
        }

    @classmethod
    def from_dict(cls, data: dict):
        return cls(
            id=data["id"],
            app_id=data["app_id"],
            conversation_id=data["conversation_id"],
            model_id=data["model_id"],
            inputs=data["inputs"],
            total_price=data["total_price"],
            query=data["query"],
            message=data["message"],
            answer=data["answer"],
            status=data["status"],
            error=data["error"],
            message_metadata=json.dumps(data["message_metadata"]),
            from_source=data["from_source"],
            from_end_user_id=data["from_end_user_id"],
            from_account_id=data["from_account_id"],
            created_at=data["created_at"],
            updated_at=data["updated_at"],
            agent_based=data["agent_based"],
            workflow_run_id=data["workflow_run_id"],
        )


class MessageFeedback(Base):
    __tablename__ = "message_feedbacks"
    __table_args__ = (
        sa.PrimaryKeyConstraint("id", name="message_feedback_pkey"),
        sa.Index("message_feedback_app_idx", "app_id"),
        sa.Index("message_feedback_message_idx", "message_id", "from_source"),
        sa.Index("message_feedback_conversation_idx", "conversation_id", "from_source", "rating"),
    )

    id = mapped_column(StringUUID, server_default=sa.text("uuid_generate_v4()"))
    app_id = mapped_column(StringUUID, nullable=False)
    conversation_id = mapped_column(StringUUID, nullable=False)
    message_id = mapped_column(StringUUID, nullable=False)
    rating: Mapped[str] = mapped_column(String(255), nullable=False)
    content = mapped_column(sa.Text)
    from_source: Mapped[str] = mapped_column(String(255), nullable=False)
    from_end_user_id = mapped_column(StringUUID)
    from_account_id = mapped_column(StringUUID)
    created_at = mapped_column(sa.DateTime, nullable=False, server_default=func.current_timestamp())
    updated_at = mapped_column(sa.DateTime, nullable=False, server_default=func.current_timestamp())

    @property
    def from_account(self):
        account = db.session.query(Account).where(Account.id == self.from_account_id).first()
        return account

    def to_dict(self):
        return {
            "id": str(self.id),
            "app_id": str(self.app_id),
            "conversation_id": str(self.conversation_id),
            "message_id": str(self.message_id),
            "rating": self.rating,
            "content": self.content,
            "from_source": self.from_source,
            "from_end_user_id": str(self.from_end_user_id) if self.from_end_user_id else None,
            "from_account_id": str(self.from_account_id) if self.from_account_id else None,
            "created_at": self.created_at.isoformat(),
            "updated_at": self.updated_at.isoformat(),
        }


class MessageFile(Base):
    __tablename__ = "message_files"
    __table_args__ = (
        sa.PrimaryKeyConstraint("id", name="message_file_pkey"),
        sa.Index("message_file_message_idx", "message_id"),
        sa.Index("message_file_created_by_idx", "created_by"),
    )

    def __init__(
        self,
        *,
        message_id: str,
        type: FileType,
        transfer_method: FileTransferMethod,
        url: str | None = None,
        belongs_to: Literal["user", "assistant"] | None = None,
        upload_file_id: str | None = None,
        created_by_role: CreatorUserRole,
        created_by: str,
    ):
        self.message_id = message_id
        self.type = type
        self.transfer_method = transfer_method
        self.url = url
        self.belongs_to = belongs_to
        self.upload_file_id = upload_file_id
        self.created_by_role = created_by_role.value
        self.created_by = created_by

    id: Mapped[str] = mapped_column(StringUUID, server_default=sa.text("uuid_generate_v4()"))
    message_id: Mapped[str] = mapped_column(StringUUID, nullable=False)
    type: Mapped[str] = mapped_column(String(255), nullable=False)
    transfer_method: Mapped[str] = mapped_column(String(255), nullable=False)
    url: Mapped[Optional[str]] = mapped_column(sa.Text, nullable=True)
    belongs_to: Mapped[Optional[str]] = mapped_column(String(255), nullable=True)
    upload_file_id: Mapped[Optional[str]] = mapped_column(StringUUID, nullable=True)
    created_by_role: Mapped[str] = mapped_column(String(255), nullable=False)
    created_by: Mapped[str] = mapped_column(StringUUID, nullable=False)
    created_at: Mapped[datetime] = mapped_column(sa.DateTime, nullable=False, server_default=func.current_timestamp())


class MessageAnnotation(Base):
    __tablename__ = "message_annotations"
    __table_args__ = (
        sa.PrimaryKeyConstraint("id", name="message_annotation_pkey"),
        sa.Index("message_annotation_app_idx", "app_id"),
        sa.Index("message_annotation_conversation_idx", "conversation_id"),
        sa.Index("message_annotation_message_idx", "message_id"),
    )

    id: Mapped[str] = mapped_column(StringUUID, server_default=sa.text("uuid_generate_v4()"))
    app_id: Mapped[str] = mapped_column(StringUUID)
    conversation_id: Mapped[Optional[str]] = mapped_column(StringUUID, sa.ForeignKey("conversations.id"))
    message_id: Mapped[Optional[str]] = mapped_column(StringUUID)
    question = mapped_column(sa.Text, nullable=True)
    content = mapped_column(sa.Text, nullable=False)
    hit_count: Mapped[int] = mapped_column(sa.Integer, nullable=False, server_default=sa.text("0"))
    account_id = mapped_column(StringUUID, nullable=False)
    created_at = mapped_column(sa.DateTime, nullable=False, server_default=func.current_timestamp())
    updated_at = mapped_column(sa.DateTime, nullable=False, server_default=func.current_timestamp())

    @property
    def account(self):
        account = db.session.query(Account).where(Account.id == self.account_id).first()
        return account

    @property
    def annotation_create_account(self):
        account = db.session.query(Account).where(Account.id == self.account_id).first()
        return account


class AppAnnotationHitHistory(Base):
    __tablename__ = "app_annotation_hit_histories"
    __table_args__ = (
        sa.PrimaryKeyConstraint("id", name="app_annotation_hit_histories_pkey"),
        sa.Index("app_annotation_hit_histories_app_idx", "app_id"),
        sa.Index("app_annotation_hit_histories_account_idx", "account_id"),
        sa.Index("app_annotation_hit_histories_annotation_idx", "annotation_id"),
        sa.Index("app_annotation_hit_histories_message_idx", "message_id"),
    )

    id = mapped_column(StringUUID, server_default=sa.text("uuid_generate_v4()"))
    app_id = mapped_column(StringUUID, nullable=False)
    annotation_id: Mapped[str] = mapped_column(StringUUID, nullable=False)
    source = mapped_column(sa.Text, nullable=False)
    question = mapped_column(sa.Text, nullable=False)
    account_id = mapped_column(StringUUID, nullable=False)
    created_at = mapped_column(sa.DateTime, nullable=False, server_default=func.current_timestamp())
    score = mapped_column(Float, nullable=False, server_default=sa.text("0"))
    message_id = mapped_column(StringUUID, nullable=False)
    annotation_question = mapped_column(sa.Text, nullable=False)
    annotation_content = mapped_column(sa.Text, nullable=False)

    @property
    def account(self):
        account = (
            db.session.query(Account)
            .join(MessageAnnotation, MessageAnnotation.account_id == Account.id)
            .where(MessageAnnotation.id == self.annotation_id)
            .first()
        )
        return account

    @property
    def annotation_create_account(self):
        account = db.session.query(Account).where(Account.id == self.account_id).first()
        return account


class AppAnnotationSetting(Base):
    __tablename__ = "app_annotation_settings"
    __table_args__ = (
        sa.PrimaryKeyConstraint("id", name="app_annotation_settings_pkey"),
        sa.Index("app_annotation_settings_app_idx", "app_id"),
    )

    id = mapped_column(StringUUID, server_default=sa.text("uuid_generate_v4()"))
    app_id = mapped_column(StringUUID, nullable=False)
    score_threshold = mapped_column(Float, nullable=False, server_default=sa.text("0"))
    collection_binding_id = mapped_column(StringUUID, nullable=False)
    created_user_id = mapped_column(StringUUID, nullable=False)
    created_at = mapped_column(sa.DateTime, nullable=False, server_default=func.current_timestamp())
    updated_user_id = mapped_column(StringUUID, nullable=False)
    updated_at = mapped_column(sa.DateTime, nullable=False, server_default=func.current_timestamp())

    @property
    def collection_binding_detail(self):
        from .dataset import DatasetCollectionBinding

        collection_binding_detail = (
            db.session.query(DatasetCollectionBinding)
            .where(DatasetCollectionBinding.id == self.collection_binding_id)
            .first()
        )
        return collection_binding_detail


class OperationLog(Base):
    __tablename__ = "operation_logs"
    __table_args__ = (
        sa.PrimaryKeyConstraint("id", name="operation_log_pkey"),
        sa.Index("operation_log_account_action_idx", "tenant_id", "account_id", "action"),
    )

    id = mapped_column(StringUUID, server_default=sa.text("uuid_generate_v4()"))
    tenant_id = mapped_column(StringUUID, nullable=False)
    account_id = mapped_column(StringUUID, nullable=False)
    action: Mapped[str] = mapped_column(String(255), nullable=False)
    content = mapped_column(sa.JSON)
    created_at = mapped_column(sa.DateTime, nullable=False, server_default=func.current_timestamp())
    created_ip: Mapped[str] = mapped_column(String(255), nullable=False)
    updated_at = mapped_column(sa.DateTime, nullable=False, server_default=func.current_timestamp())


class EndUser(Base, UserMixin):
    __tablename__ = "end_users"
    __table_args__ = (
        sa.PrimaryKeyConstraint("id", name="end_user_pkey"),
        sa.Index("end_user_session_id_idx", "session_id", "type"),
        sa.Index("end_user_tenant_session_id_idx", "tenant_id", "session_id", "type"),
    )

    id = mapped_column(StringUUID, server_default=sa.text("uuid_generate_v4()"))
    tenant_id: Mapped[str] = mapped_column(StringUUID, nullable=False)
    app_id = mapped_column(StringUUID, nullable=True)
    type: Mapped[str] = mapped_column(String(255), nullable=False)
    external_user_id = mapped_column(String(255), nullable=True)
    name = mapped_column(String(255))
    is_anonymous: Mapped[bool] = mapped_column(sa.Boolean, nullable=False, server_default=sa.text("true"))
    session_id: Mapped[str] = mapped_column()
    created_at = mapped_column(sa.DateTime, nullable=False, server_default=func.current_timestamp())
    updated_at = mapped_column(sa.DateTime, nullable=False, server_default=func.current_timestamp())


class AppMCPServer(Base):
    __tablename__ = "app_mcp_servers"
    __table_args__ = (
        sa.PrimaryKeyConstraint("id", name="app_mcp_server_pkey"),
        sa.UniqueConstraint("tenant_id", "app_id", name="unique_app_mcp_server_tenant_app_id"),
        sa.UniqueConstraint("server_code", name="unique_app_mcp_server_server_code"),
    )
    id = mapped_column(StringUUID, server_default=sa.text("uuid_generate_v4()"))
    tenant_id = mapped_column(StringUUID, nullable=False)
    app_id = mapped_column(StringUUID, nullable=False)
    name: Mapped[str] = mapped_column(String(255), nullable=False)
    description: Mapped[str] = mapped_column(String(255), nullable=False)
    server_code: Mapped[str] = mapped_column(String(255), nullable=False)
    status = mapped_column(String(255), nullable=False, server_default=sa.text("'normal'::character varying"))
    parameters = mapped_column(sa.Text, nullable=False)

    created_at = mapped_column(sa.DateTime, nullable=False, server_default=func.current_timestamp())
    updated_at = mapped_column(sa.DateTime, nullable=False, server_default=func.current_timestamp())

    @staticmethod
    def generate_server_code(n):
        while True:
            result = generate_string(n)
            while db.session.query(AppMCPServer).where(AppMCPServer.server_code == result).count() > 0:
                result = generate_string(n)

            return result

    @property
    def parameters_dict(self) -> dict[str, Any]:
        return cast(dict[str, Any], json.loads(self.parameters))


class Site(Base):
    __tablename__ = "sites"
    __table_args__ = (
        sa.PrimaryKeyConstraint("id", name="site_pkey"),
        sa.Index("site_app_id_idx", "app_id"),
        sa.Index("site_code_idx", "code", "status"),
    )

    id = mapped_column(StringUUID, server_default=sa.text("uuid_generate_v4()"))
    app_id = mapped_column(StringUUID, nullable=False)
    title: Mapped[str] = mapped_column(String(255), nullable=False)
    icon_type = mapped_column(String(255), nullable=True)
    icon = mapped_column(String(255))
    icon_background = mapped_column(String(255))
    description = mapped_column(sa.Text)
    default_language: Mapped[str] = mapped_column(String(255), nullable=False)
    chat_color_theme = mapped_column(String(255))
    chat_color_theme_inverted: Mapped[bool] = mapped_column(sa.Boolean, nullable=False, server_default=sa.text("false"))
    copyright = mapped_column(String(255))
    privacy_policy = mapped_column(String(255))
    show_workflow_steps: Mapped[bool] = mapped_column(sa.Boolean, nullable=False, server_default=sa.text("true"))
    use_icon_as_answer_icon: Mapped[bool] = mapped_column(sa.Boolean, nullable=False, server_default=sa.text("false"))
    _custom_disclaimer: Mapped[str] = mapped_column("custom_disclaimer", sa.TEXT, default="")
    customize_domain = mapped_column(String(255))
    customize_token_strategy: Mapped[str] = mapped_column(String(255), nullable=False)
    prompt_public: Mapped[bool] = mapped_column(sa.Boolean, nullable=False, server_default=sa.text("false"))
    status = mapped_column(String(255), nullable=False, server_default=sa.text("'normal'::character varying"))
    created_by = mapped_column(StringUUID, nullable=True)
    created_at = mapped_column(sa.DateTime, nullable=False, server_default=func.current_timestamp())
    updated_by = mapped_column(StringUUID, nullable=True)
    updated_at = mapped_column(sa.DateTime, nullable=False, server_default=func.current_timestamp())
    code = mapped_column(String(255))

    @property
    def custom_disclaimer(self):
        return self._custom_disclaimer

    @custom_disclaimer.setter
    def custom_disclaimer(self, value: str):
        if len(value) > 512:
            raise ValueError("Custom disclaimer cannot exceed 512 characters.")
        self._custom_disclaimer = value

    @staticmethod
    def generate_code(n):
        while True:
            result = generate_string(n)
            while db.session.query(Site).where(Site.code == result).count() > 0:
                result = generate_string(n)

            return result

    @property
    def app_base_url(self):
        return dify_config.APP_WEB_URL or request.url_root.rstrip("/")


class ApiToken(Base):
    __tablename__ = "api_tokens"
    __table_args__ = (
        sa.PrimaryKeyConstraint("id", name="api_token_pkey"),
        sa.Index("api_token_app_id_type_idx", "app_id", "type"),
        sa.Index("api_token_token_idx", "token", "type"),
        sa.Index("api_token_tenant_idx", "tenant_id", "type"),
    )

    id = mapped_column(StringUUID, server_default=sa.text("uuid_generate_v4()"))
    app_id = mapped_column(StringUUID, nullable=True)
    tenant_id = mapped_column(StringUUID, nullable=True)
    type = mapped_column(String(16), nullable=False)
    token: Mapped[str] = mapped_column(String(255), nullable=False)
    last_used_at = mapped_column(sa.DateTime, nullable=True)
    created_at = mapped_column(sa.DateTime, nullable=False, server_default=func.current_timestamp())

    @staticmethod
    def generate_api_key(prefix, n):
        while True:
            result = prefix + generate_string(n)
            if db.session.scalar(select(exists().where(ApiToken.token == result))):
                continue
            return result


class UploadFile(Base):
    __tablename__ = "upload_files"
    __table_args__ = (
        sa.PrimaryKeyConstraint("id", name="upload_file_pkey"),
        sa.Index("upload_file_tenant_idx", "tenant_id"),
    )

    # NOTE: The `id` field is generated within the application to minimize extra roundtrips
    # (especially when generating `source_url`).
    # The `server_default` serves as a fallback mechanism.
    id: Mapped[str] = mapped_column(StringUUID, server_default=sa.text("uuid_generate_v4()"))
    tenant_id: Mapped[str] = mapped_column(StringUUID, nullable=False)
    storage_type: Mapped[str] = mapped_column(String(255), nullable=False)
    key: Mapped[str] = mapped_column(String(255), nullable=False)
    name: Mapped[str] = mapped_column(String(255), nullable=False)
    size: Mapped[int] = mapped_column(sa.Integer, nullable=False)
    extension: Mapped[str] = mapped_column(String(255), nullable=False)
    mime_type: Mapped[str] = mapped_column(String(255), nullable=True)

    # The `created_by_role` field indicates whether the file was created by an `Account` or an `EndUser`.
    # Its value is derived from the `CreatorUserRole` enumeration.
    created_by_role: Mapped[str] = mapped_column(
        String(255), nullable=False, server_default=sa.text("'account'::character varying")
    )

    # The `created_by` field stores the ID of the entity that created this upload file.
    #
    # If `created_by_role` is `ACCOUNT`, it corresponds to `Account.id`.
    # Otherwise, it corresponds to `EndUser.id`.
    created_by: Mapped[str] = mapped_column(StringUUID, nullable=False)
    created_at: Mapped[datetime] = mapped_column(sa.DateTime, nullable=False, server_default=func.current_timestamp())

    # The fields `used` and `used_by` are not consistently maintained.
    #
    # When using this model in new code, ensure the following:
    #
    # 1. Set `used` to `true` when the file is utilized.
    # 2. Assign `used_by` to the corresponding `Account.id` or `EndUser.id` based on the `created_by_role`.
    # 3. Avoid relying on these fields for logic, as their values may not always be accurate.
    #
    # `used` may indicate whether the file has been utilized by another service.
    used: Mapped[bool] = mapped_column(sa.Boolean, nullable=False, server_default=sa.text("false"))

    # `used_by` may indicate the ID of the user who utilized this file.
    used_by: Mapped[str | None] = mapped_column(StringUUID, nullable=True)
    used_at: Mapped[datetime | None] = mapped_column(sa.DateTime, nullable=True)
    hash: Mapped[str | None] = mapped_column(String(255), nullable=True)
    source_url: Mapped[str] = mapped_column(sa.TEXT, default="")

    def __init__(
        self,
        *,
        tenant_id: str,
        storage_type: str,
        key: str,
        name: str,
        size: int,
        extension: str,
        mime_type: str,
        created_by_role: CreatorUserRole,
        created_by: str,
        created_at: datetime,
        used: bool,
        used_by: str | None = None,
        used_at: datetime | None = None,
        hash: str | None = None,
        source_url: str = "",
    ):
        self.id = str(uuid.uuid4())
        self.tenant_id = tenant_id
        self.storage_type = storage_type
        self.key = key
        self.name = name
        self.size = size
        self.extension = extension
        self.mime_type = mime_type
        self.created_by_role = created_by_role.value
        self.created_by = created_by
        self.created_at = created_at
        self.used = used
        self.used_by = used_by
        self.used_at = used_at
        self.hash = hash
        self.source_url = source_url


class ApiRequest(Base):
    __tablename__ = "api_requests"
    __table_args__ = (
        sa.PrimaryKeyConstraint("id", name="api_request_pkey"),
        sa.Index("api_request_token_idx", "tenant_id", "api_token_id"),
    )

    id = mapped_column(StringUUID, nullable=False, server_default=sa.text("uuid_generate_v4()"))
    tenant_id = mapped_column(StringUUID, nullable=False)
    api_token_id = mapped_column(StringUUID, nullable=False)
    path: Mapped[str] = mapped_column(String(255), nullable=False)
    request = mapped_column(sa.Text, nullable=True)
    response = mapped_column(sa.Text, nullable=True)
    ip: Mapped[str] = mapped_column(String(255), nullable=False)
    created_at = mapped_column(sa.DateTime, nullable=False, server_default=func.current_timestamp())


class MessageChain(Base):
    __tablename__ = "message_chains"
    __table_args__ = (
        sa.PrimaryKeyConstraint("id", name="message_chain_pkey"),
        sa.Index("message_chain_message_id_idx", "message_id"),
    )

    id = mapped_column(StringUUID, nullable=False, server_default=sa.text("uuid_generate_v4()"))
    message_id = mapped_column(StringUUID, nullable=False)
    type: Mapped[str] = mapped_column(String(255), nullable=False)
    input = mapped_column(sa.Text, nullable=True)
    output = mapped_column(sa.Text, nullable=True)
    created_at = mapped_column(sa.DateTime, nullable=False, server_default=db.func.current_timestamp())


class MessageAgentThought(Base):
    __tablename__ = "message_agent_thoughts"
    __table_args__ = (
        sa.PrimaryKeyConstraint("id", name="message_agent_thought_pkey"),
        sa.Index("message_agent_thought_message_id_idx", "message_id"),
        sa.Index("message_agent_thought_message_chain_id_idx", "message_chain_id"),
    )

    id = mapped_column(StringUUID, nullable=False, server_default=sa.text("uuid_generate_v4()"))
    message_id = mapped_column(StringUUID, nullable=False)
    message_chain_id = mapped_column(StringUUID, nullable=True)
    position: Mapped[int] = mapped_column(sa.Integer, nullable=False)
    thought = mapped_column(sa.Text, nullable=True)
    tool = mapped_column(sa.Text, nullable=True)
    tool_labels_str = mapped_column(sa.Text, nullable=False, server_default=sa.text("'{}'::text"))
    tool_meta_str = mapped_column(sa.Text, nullable=False, server_default=sa.text("'{}'::text"))
    tool_input = mapped_column(sa.Text, nullable=True)
    observation = mapped_column(sa.Text, nullable=True)
    # plugin_id = mapped_column(StringUUID, nullable=True)  ## for future design
    tool_process_data = mapped_column(sa.Text, nullable=True)
    message = mapped_column(sa.Text, nullable=True)
    message_token: Mapped[Optional[int]] = mapped_column(sa.Integer, nullable=True)
    message_unit_price = mapped_column(sa.Numeric, nullable=True)
    message_price_unit = mapped_column(sa.Numeric(10, 7), nullable=False, server_default=sa.text("0.001"))
    message_files = mapped_column(sa.Text, nullable=True)
    answer = mapped_column(sa.Text, nullable=True)
    answer_token: Mapped[Optional[int]] = mapped_column(sa.Integer, nullable=True)
    answer_unit_price = mapped_column(sa.Numeric, nullable=True)
    answer_price_unit = mapped_column(sa.Numeric(10, 7), nullable=False, server_default=sa.text("0.001"))
    tokens: Mapped[Optional[int]] = mapped_column(sa.Integer, nullable=True)
    total_price = mapped_column(sa.Numeric, nullable=True)
    currency = mapped_column(String, nullable=True)
    latency: Mapped[Optional[float]] = mapped_column(sa.Float, nullable=True)
    created_by_role = mapped_column(String, nullable=False)
    created_by = mapped_column(StringUUID, nullable=False)
    created_at = mapped_column(sa.DateTime, nullable=False, server_default=db.func.current_timestamp())

    @property
    def files(self) -> list:
        if self.message_files:
            return cast(list[Any], json.loads(self.message_files))
        else:
            return []

    @property
    def tools(self) -> list[str]:
        return self.tool.split(";") if self.tool else []

    @property
    def tool_labels(self) -> dict:
        try:
            if self.tool_labels_str:
                return cast(dict, json.loads(self.tool_labels_str))
            else:
                return {}
        except Exception:
            return {}

    @property
    def tool_meta(self) -> dict:
        try:
            if self.tool_meta_str:
                return cast(dict, json.loads(self.tool_meta_str))
            else:
                return {}
        except Exception:
            return {}

    @property
    def tool_inputs_dict(self) -> dict:
        tools = self.tools
        try:
            if self.tool_input:
                data = json.loads(self.tool_input)
                result = {}
                for tool in tools:
                    if tool in data:
                        result[tool] = data[tool]
                    else:
                        if len(tools) == 1:
                            result[tool] = data
                        else:
                            result[tool] = {}
                return result
            else:
                return {tool: {} for tool in tools}
        except Exception:
            return {}

    @property
    def tool_outputs_dict(self):
        tools = self.tools
        try:
            if self.observation:
                data = json.loads(self.observation)
                result = {}
                for tool in tools:
                    if tool in data:
                        result[tool] = data[tool]
                    else:
                        if len(tools) == 1:
                            result[tool] = data
                        else:
                            result[tool] = {}
                return result
            else:
                return {tool: {} for tool in tools}
        except Exception:
            if self.observation:
                return dict.fromkeys(tools, self.observation)
            else:
                return {}


class DatasetRetrieverResource(Base):
    __tablename__ = "dataset_retriever_resources"
    __table_args__ = (
        sa.PrimaryKeyConstraint("id", name="dataset_retriever_resource_pkey"),
        sa.Index("dataset_retriever_resource_message_id_idx", "message_id"),
    )

    id = mapped_column(StringUUID, nullable=False, server_default=sa.text("uuid_generate_v4()"))
    message_id = mapped_column(StringUUID, nullable=False)
    position: Mapped[int] = mapped_column(sa.Integer, nullable=False)
    dataset_id = mapped_column(StringUUID, nullable=False)
    dataset_name = mapped_column(sa.Text, nullable=False)
    document_id = mapped_column(StringUUID, nullable=True)
    document_name = mapped_column(sa.Text, nullable=False)
    data_source_type = mapped_column(sa.Text, nullable=True)
    segment_id = mapped_column(StringUUID, nullable=True)
    score: Mapped[Optional[float]] = mapped_column(sa.Float, nullable=True)
    content = mapped_column(sa.Text, nullable=False)
    hit_count: Mapped[Optional[int]] = mapped_column(sa.Integer, nullable=True)
    word_count: Mapped[Optional[int]] = mapped_column(sa.Integer, nullable=True)
    segment_position: Mapped[Optional[int]] = mapped_column(sa.Integer, nullable=True)
    index_node_hash = mapped_column(sa.Text, nullable=True)
    retriever_from = mapped_column(sa.Text, nullable=False)
    created_by = mapped_column(StringUUID, nullable=False)
    created_at = mapped_column(sa.DateTime, nullable=False, server_default=db.func.current_timestamp())


class Tag(Base):
    __tablename__ = "tags"
    __table_args__ = (
        sa.PrimaryKeyConstraint("id", name="tag_pkey"),
        sa.Index("tag_type_idx", "type"),
        sa.Index("tag_name_idx", "name"),
    )

    TAG_TYPE_LIST = ["knowledge", "app"]

    id = mapped_column(StringUUID, server_default=sa.text("uuid_generate_v4()"))
    tenant_id = mapped_column(StringUUID, nullable=True)
    type = mapped_column(String(16), nullable=False)
    name: Mapped[str] = mapped_column(String(255), nullable=False)
    created_by = mapped_column(StringUUID, nullable=False)
    created_at = mapped_column(sa.DateTime, nullable=False, server_default=func.current_timestamp())


class TagBinding(Base):
    __tablename__ = "tag_bindings"
    __table_args__ = (
        sa.PrimaryKeyConstraint("id", name="tag_binding_pkey"),
        sa.Index("tag_bind_target_id_idx", "target_id"),
        sa.Index("tag_bind_tag_id_idx", "tag_id"),
    )

    id = mapped_column(StringUUID, server_default=sa.text("uuid_generate_v4()"))
    tenant_id = mapped_column(StringUUID, nullable=True)
    tag_id = mapped_column(StringUUID, nullable=True)
    target_id = mapped_column(StringUUID, nullable=True)
    created_by = mapped_column(StringUUID, nullable=False)
    created_at = mapped_column(sa.DateTime, nullable=False, server_default=func.current_timestamp())


class TraceAppConfig(Base):
    __tablename__ = "trace_app_config"
    __table_args__ = (
        sa.PrimaryKeyConstraint("id", name="tracing_app_config_pkey"),
        sa.Index("trace_app_config_app_id_idx", "app_id"),
    )

    id = mapped_column(StringUUID, server_default=sa.text("uuid_generate_v4()"))
    app_id = mapped_column(StringUUID, nullable=False)
    tracing_provider = mapped_column(String(255), nullable=True)
    tracing_config = mapped_column(sa.JSON, nullable=True)
    created_at = mapped_column(sa.DateTime, nullable=False, server_default=func.current_timestamp())
    updated_at = mapped_column(
        sa.DateTime, nullable=False, server_default=func.current_timestamp(), onupdate=func.current_timestamp()
    )
    is_active: Mapped[bool] = mapped_column(sa.Boolean, nullable=False, server_default=sa.text("true"))

    @property
    def tracing_config_dict(self):
        return self.tracing_config or {}

    @property
    def tracing_config_str(self):
        return json.dumps(self.tracing_config_dict)

    def to_dict(self):
        return {
            "id": self.id,
            "app_id": self.app_id,
            "tracing_provider": self.tracing_provider,
            "tracing_config": self.tracing_config_dict,
            "is_active": self.is_active,
            "created_at": str(self.created_at) if self.created_at else None,
            "updated_at": str(self.updated_at) if self.updated_at else None,
        }<|MERGE_RESOLUTION|>--- conflicted
+++ resolved
@@ -15,16 +15,16 @@
     from models.workflow import Workflow
 
 import sqlalchemy as sa
-from flask import request
-from flask_login import UserMixin
-from sqlalchemy import Float, Index, PrimaryKeyConstraint, String, exists, func, select, text
-from sqlalchemy.orm import Mapped, Session, mapped_column
-
 from configs import dify_config
 from constants import DEFAULT_FILE_NUMBER_LIMITS
 from core.file import FILE_MODEL_IDENTITY, File, FileTransferMethod, FileType
 from core.file import helpers as file_helpers
+from flask import request
+from flask_login import UserMixin
 from libs.helper import generate_string
+from sqlalchemy import (Float, Index, PrimaryKeyConstraint, String, exists,
+                        func, select, text)
+from sqlalchemy.orm import Mapped, Session, mapped_column
 
 from .account import Account, Tenant
 from .base import Base
@@ -592,11 +592,7 @@
         sa.Index("oauth_provider_app_client_id_idx", "client_id"),
     )
 
-<<<<<<< HEAD
     id = mapped_column(StringUUID, server_default=sa.text("uuid_generate_v4()"))
-=======
-    id = mapped_column(StringUUID, server_default=sa.text("uuidv7()"))
->>>>>>> 74a2376b
     app_icon = mapped_column(String(255), nullable=False)
     app_label = mapped_column(sa.JSON, nullable=False, server_default="{}")
     client_id = mapped_column(String(255), nullable=False)
