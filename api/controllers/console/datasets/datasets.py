--- conflicted
+++ resolved
@@ -623,10 +623,6 @@
         match vector_type:
             case (
                 VectorType.RELYT
-<<<<<<< HEAD
-                | VectorType.PGVECTOR
-=======
->>>>>>> 363c46ac
                 | VectorType.TIDB_VECTOR
                 | VectorType.CHROMA
                 | VectorType.TENCENT
