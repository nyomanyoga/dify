--- conflicted
+++ resolved
@@ -1262,15 +1262,9 @@
         # Batch fetch plugin manifests
         plugin_ids = [plugin.plugin_id for plugin in pipeline_recommended_plugins]
         providers = BuiltinToolManageService.list_builtin_tools(
-<<<<<<< HEAD
-                    user_id=current_user.id,
-                    tenant_id=current_user.current_tenant_id,
-                )
-=======
             user_id=current_user.id,
             tenant_id=current_user.current_tenant_id,
         )
->>>>>>> 7896eeec
         providers_map = {provider.plugin_id: provider.to_dict() for provider in providers}
 
         plugin_manifests = marketplace.batch_fetch_plugin_manifests(plugin_ids)
