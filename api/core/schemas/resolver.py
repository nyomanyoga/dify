import logging
import re
import threading
from collections import deque
from dataclasses import dataclass
from typing import Any, Optional, Union

from core.schemas.registry import SchemaRegistry

logger = logging.getLogger(__name__)

# Type aliases for better clarity
SchemaType = Union[dict[str, Any], list[Any], str, int, float, bool, None]
SchemaDict = dict[str, Any]

# Pre-compiled pattern for better performance
_DIFY_SCHEMA_PATTERN = re.compile(r"^https://dify\.ai/schemas/(v\d+)/(.+)\.json$")


class SchemaResolutionError(Exception):
    """Base exception for schema resolution errors"""

    pass


class CircularReferenceError(SchemaResolutionError):
    """Raised when a circular reference is detected"""

    def __init__(self, ref_uri: str, ref_path: list[str]):
        self.ref_uri = ref_uri
        self.ref_path = ref_path
        super().__init__(f"Circular reference detected: {ref_uri} in path {' -> '.join(ref_path)}")


class MaxDepthExceededError(SchemaResolutionError):
    """Raised when maximum resolution depth is exceeded"""

    def __init__(self, max_depth: int):
        self.max_depth = max_depth
        super().__init__(f"Maximum resolution depth ({max_depth}) exceeded")


class SchemaNotFoundError(SchemaResolutionError):
    """Raised when a referenced schema cannot be found"""

    def __init__(self, ref_uri: str):
        self.ref_uri = ref_uri
        super().__init__(f"Schema not found: {ref_uri}")


@dataclass
class QueueItem:
    """Represents an item in the BFS queue"""

    current: Any
    parent: Optional[Any]
    key: Optional[Union[str, int]]
    depth: int
    ref_path: set[str]


class SchemaResolver:
    """Resolver for Dify schema references with caching and optimizations"""

    _cache: dict[str, SchemaDict] = {}
    _cache_lock = threading.Lock()

    def __init__(self, registry: Optional[SchemaRegistry] = None, max_depth: int = 10):
        """
        Initialize the schema resolver

        Args:
            registry: Schema registry to use (defaults to default registry)
            max_depth: Maximum depth for reference resolution
        """
        self.registry = registry or SchemaRegistry.default_registry()
        self.max_depth = max_depth

    @classmethod
    def clear_cache(cls) -> None:
        """Clear the global schema cache"""
        with cls._cache_lock:
            cls._cache.clear()

    def resolve(self, schema: SchemaType) -> SchemaType:
        """
        Resolve all $ref references in the schema

        Performance optimization: quickly checks for $ref presence before processing.

        Args:
            schema: Schema to resolve

        Returns:
            Resolved schema with all references expanded

        Raises:
            CircularReferenceError: If circular reference detected
            MaxDepthExceededError: If max depth exceeded
            SchemaNotFoundError: If referenced schema not found
        """
        if not isinstance(schema, (dict, list)):
            return schema

        # Fast path: if no Dify refs found, return original schema unchanged
        # This avoids expensive deepcopy and BFS traversal for schemas without refs
        if not _has_dify_refs(schema):
            return schema

        # Slow path: schema contains refs, perform full resolution
        import copy

        result = copy.deepcopy(schema)

        # Initialize BFS queue
<<<<<<< HEAD
        queue = deque([QueueItem(
            current=result,
            parent=None,
            key=None,
            depth=0,
            ref_path=set()
        )])
=======
        queue = deque([QueueItem(current=result, parent=None, key=None, depth=0, ref_path=set())])
>>>>>>> 88abaa84

        while queue:
            item = queue.popleft()

            # Process the current item
            self._process_queue_item(queue, item)

        return result

    def _process_queue_item(self, queue: deque, item: QueueItem) -> None:
        """Process a single queue item"""
        if isinstance(item.current, dict):
            self._process_dict(queue, item)
        elif isinstance(item.current, list):
            self._process_list(queue, item)

    def _process_dict(self, queue: deque, item: QueueItem) -> None:
        """Process a dictionary item"""
        ref_uri = item.current.get("$ref")

        if ref_uri and _is_dify_schema_ref(ref_uri):
            # Handle $ref resolution
            self._resolve_ref(queue, item, ref_uri)
        else:
            # Process nested items
            for key, value in item.current.items():
                if isinstance(value, (dict, list)):
                    next_depth = item.depth + 1
                    if next_depth >= self.max_depth:
                        raise MaxDepthExceededError(self.max_depth)
<<<<<<< HEAD
                    queue.append(QueueItem(
                        current=value,
                        parent=item.current,
                        key=key,
                        depth=next_depth,
                        ref_path=item.ref_path
                    ))
=======
                    queue.append(
                        QueueItem(current=value, parent=item.current, key=key, depth=next_depth, ref_path=item.ref_path)
                    )
>>>>>>> 88abaa84

    def _process_list(self, queue: deque, item: QueueItem) -> None:
        """Process a list item"""
        for idx, value in enumerate(item.current):
            if isinstance(value, (dict, list)):
                next_depth = item.depth + 1
                if next_depth >= self.max_depth:
                    raise MaxDepthExceededError(self.max_depth)
<<<<<<< HEAD
                queue.append(QueueItem(
                    current=value,
                    parent=item.current,
                    key=idx,
                    depth=next_depth,
                    ref_path=item.ref_path
                ))
=======
                queue.append(
                    QueueItem(current=value, parent=item.current, key=idx, depth=next_depth, ref_path=item.ref_path)
                )
>>>>>>> 88abaa84

    def _resolve_ref(self, queue: deque, item: QueueItem, ref_uri: str) -> None:
        """Resolve a $ref reference"""
        # Check for circular reference
        if ref_uri in item.ref_path:
            # Mark as circular and skip
            item.current["$circular_ref"] = True
            logger.warning("Circular reference detected: %s", ref_uri)
            return

        # Get resolved schema (from cache or registry)
        resolved_schema = self._get_resolved_schema(ref_uri)
        if not resolved_schema:
            logger.warning("Schema not found: %s", ref_uri)
            return

        # Update ref path
        new_ref_path = item.ref_path | {ref_uri}

        # Replace the reference with resolved schema
        next_depth = item.depth + 1
        if next_depth >= self.max_depth:
            raise MaxDepthExceededError(self.max_depth)

        if item.parent is None:
            # Root level replacement
            item.current.clear()
            item.current.update(resolved_schema)
            queue.append(
                QueueItem(current=item.current, parent=None, key=None, depth=next_depth, ref_path=new_ref_path)
            )
        else:
            # Update parent container
            item.parent[item.key] = resolved_schema.copy()
<<<<<<< HEAD
            queue.append(QueueItem(
                current=item.parent[item.key],
                parent=item.parent,
                key=item.key,
                depth=next_depth,
                ref_path=new_ref_path
            ))
=======
            queue.append(
                QueueItem(
                    current=item.parent[item.key],
                    parent=item.parent,
                    key=item.key,
                    depth=next_depth,
                    ref_path=new_ref_path,
                )
            )
>>>>>>> 88abaa84

    def _get_resolved_schema(self, ref_uri: str) -> Optional[SchemaDict]:
        """Get resolved schema from cache or registry"""
        # Check cache first
        with self._cache_lock:
            if ref_uri in self._cache:
                return self._cache[ref_uri].copy()

        # Fetch from registry
        schema = self.registry.get_schema(ref_uri)
        if not schema:
            return None

        # Clean and cache
        cleaned = _remove_metadata_fields(schema)
        with self._cache_lock:
            self._cache[ref_uri] = cleaned

        return cleaned.copy()


def resolve_dify_schema_refs(
    schema: SchemaType, registry: Optional[SchemaRegistry] = None, max_depth: int = 30
) -> SchemaType:
    """
    Resolve $ref references in Dify schema to actual schema content

    This is a convenience function that creates a resolver and resolves the schema.
    Performance optimization: quickly checks for $ref presence before processing.

    Args:
        schema: Schema object that may contain $ref references
        registry: Optional schema registry, defaults to default registry
        max_depth: Maximum depth to prevent infinite loops (default: 30)

    Returns:
        Schema with all $ref references resolved to actual content

    Raises:
        CircularReferenceError: If circular reference detected
        MaxDepthExceededError: If maximum depth exceeded
        SchemaNotFoundError: If referenced schema not found
    """
    # Fast path: if no Dify refs found, return original schema unchanged
    # This avoids expensive deepcopy and BFS traversal for schemas without refs
    if not _has_dify_refs(schema):
        return schema

    # Slow path: schema contains refs, perform full resolution
    resolver = SchemaResolver(registry, max_depth)
    return resolver.resolve(schema)


def _remove_metadata_fields(schema: dict) -> dict:
    """
    Remove metadata fields from schema that shouldn't be included in resolved output

    Args:
        schema: Schema dictionary

    Returns:
        Cleaned schema without metadata fields
    """
    # Create a copy and remove metadata fields
    cleaned = schema.copy()
    metadata_fields = ["$id", "$schema", "version"]

    for field in metadata_fields:
        cleaned.pop(field, None)

    return cleaned


def _is_dify_schema_ref(ref_uri: Any) -> bool:
    """
    Check if the reference URI is a Dify schema reference

    Args:
        ref_uri: URI to check

    Returns:
        True if it's a Dify schema reference
    """
    if not isinstance(ref_uri, str):
        return False

    # Use pre-compiled pattern for better performance
    return bool(_DIFY_SCHEMA_PATTERN.match(ref_uri))


def _has_dify_refs_recursive(schema: SchemaType) -> bool:
    """
    Recursively check if a schema contains any Dify $ref references

    This is the fallback method when string-based detection is not possible.

    Args:
        schema: Schema to check for references

    Returns:
        True if any Dify $ref is found, False otherwise
    """
    if isinstance(schema, dict):
        # Check if this dict has a $ref field
        ref_uri = schema.get("$ref")
        if ref_uri and _is_dify_schema_ref(ref_uri):
            return True

        # Check nested values
        for value in schema.values():
            if _has_dify_refs_recursive(value):
                return True

    elif isinstance(schema, list):
        # Check each item in the list
        for item in schema:
            if _has_dify_refs_recursive(item):
                return True

    # Primitive types don't contain refs
    return False


def _has_dify_refs_hybrid(schema: SchemaType) -> bool:
    """
    Hybrid detection: fast string scan followed by precise recursive check

    Performance optimization using two-phase detection:
    1. Fast string scan to quickly eliminate schemas without $ref
    2. Precise recursive validation only for potential candidates

    Args:
        schema: Schema to check for references

    Returns:
        True if any Dify $ref is found, False otherwise
    """
    # Phase 1: Fast string-based pre-filtering
    try:
        import json
<<<<<<< HEAD
        schema_str = json.dumps(schema, separators=(',', ':'))
=======

        schema_str = json.dumps(schema, separators=(",", ":"))
>>>>>>> 88abaa84

        # Quick elimination: no $ref at all
        if '"$ref"' not in schema_str:
            return False

        # Quick elimination: no Dify schema URLs
        if "https://dify.ai/schemas/" not in schema_str:
            return False

    except (TypeError, ValueError, OverflowError):
        # JSON serialization failed (e.g., circular references, non-serializable objects)
        # Fall back to recursive detection
        logger.debug("JSON serialization failed for schema, using recursive detection")
        return _has_dify_refs_recursive(schema)

    # Phase 2: Precise recursive validation
    # Only executed for schemas that passed string pre-filtering
    return _has_dify_refs_recursive(schema)


def _has_dify_refs(schema: SchemaType) -> bool:
    """
    Check if a schema contains any Dify $ref references

    Uses hybrid detection for optimal performance:
    - Fast string scan for quick elimination
    - Precise recursive check for validation

    Args:
        schema: Schema to check for references

    Returns:
        True if any Dify $ref is found, False otherwise
    """
    return _has_dify_refs_hybrid(schema)


def parse_dify_schema_uri(uri: str) -> tuple[str, str]:
    """
    Parse a Dify schema URI to extract version and schema name

    Args:
        uri: Schema URI to parse

    Returns:
        Tuple of (version, schema_name) or ("", "") if invalid
    """
    match = _DIFY_SCHEMA_PATTERN.match(uri)
    if not match:
        return "", ""

    return match.group(1), match.group(2)<|MERGE_RESOLUTION|>--- conflicted
+++ resolved
@@ -113,17 +113,7 @@
         result = copy.deepcopy(schema)
 
         # Initialize BFS queue
-<<<<<<< HEAD
-        queue = deque([QueueItem(
-            current=result,
-            parent=None,
-            key=None,
-            depth=0,
-            ref_path=set()
-        )])
-=======
         queue = deque([QueueItem(current=result, parent=None, key=None, depth=0, ref_path=set())])
->>>>>>> 88abaa84
 
         while queue:
             item = queue.popleft()
@@ -154,19 +144,9 @@
                     next_depth = item.depth + 1
                     if next_depth >= self.max_depth:
                         raise MaxDepthExceededError(self.max_depth)
-<<<<<<< HEAD
-                    queue.append(QueueItem(
-                        current=value,
-                        parent=item.current,
-                        key=key,
-                        depth=next_depth,
-                        ref_path=item.ref_path
-                    ))
-=======
                     queue.append(
                         QueueItem(current=value, parent=item.current, key=key, depth=next_depth, ref_path=item.ref_path)
                     )
->>>>>>> 88abaa84
 
     def _process_list(self, queue: deque, item: QueueItem) -> None:
         """Process a list item"""
@@ -175,19 +155,9 @@
                 next_depth = item.depth + 1
                 if next_depth >= self.max_depth:
                     raise MaxDepthExceededError(self.max_depth)
-<<<<<<< HEAD
-                queue.append(QueueItem(
-                    current=value,
-                    parent=item.current,
-                    key=idx,
-                    depth=next_depth,
-                    ref_path=item.ref_path
-                ))
-=======
                 queue.append(
                     QueueItem(current=value, parent=item.current, key=idx, depth=next_depth, ref_path=item.ref_path)
                 )
->>>>>>> 88abaa84
 
     def _resolve_ref(self, queue: deque, item: QueueItem, ref_uri: str) -> None:
         """Resolve a $ref reference"""
@@ -222,15 +192,6 @@
         else:
             # Update parent container
             item.parent[item.key] = resolved_schema.copy()
-<<<<<<< HEAD
-            queue.append(QueueItem(
-                current=item.parent[item.key],
-                parent=item.parent,
-                key=item.key,
-                depth=next_depth,
-                ref_path=new_ref_path
-            ))
-=======
             queue.append(
                 QueueItem(
                     current=item.parent[item.key],
@@ -240,7 +201,6 @@
                     ref_path=new_ref_path,
                 )
             )
->>>>>>> 88abaa84
 
     def _get_resolved_schema(self, ref_uri: str) -> Optional[SchemaDict]:
         """Get resolved schema from cache or registry"""
@@ -381,12 +341,8 @@
     # Phase 1: Fast string-based pre-filtering
     try:
         import json
-<<<<<<< HEAD
-        schema_str = json.dumps(schema, separators=(',', ':'))
-=======
 
         schema_str = json.dumps(schema, separators=(",", ":"))
->>>>>>> 88abaa84
 
         # Quick elimination: no $ref at all
         if '"$ref"' not in schema_str:
