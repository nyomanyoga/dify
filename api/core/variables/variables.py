from collections.abc import Sequence
<<<<<<< HEAD
from typing import Annotated, Any, TypeAlias, cast
=======
from typing import Annotated, TypeAlias
>>>>>>> 8c97937c
from uuid import uuid4

from pydantic import BaseModel, Discriminator, Field, Tag

from core.helper import encrypter

from .segments import (
    ArrayAnySegment,
    ArrayBooleanSegment,
    ArrayFileSegment,
    ArrayNumberSegment,
    ArrayObjectSegment,
    ArraySegment,
    ArrayStringSegment,
    BooleanSegment,
    FileSegment,
    FloatSegment,
    IntegerSegment,
    NoneSegment,
    ObjectSegment,
    Segment,
    StringSegment,
    get_segment_discriminator,
)
from .types import SegmentType


class Variable(Segment):
    """
    A variable is a segment that has a name.

    It is mainly used to store segments and their selector in VariablePool.

    Note: this class is abstract, you should use subclasses of this class instead.
    """

    id: str = Field(
        default_factory=lambda: str(uuid4()),
        description="Unique identity for variable.",
    )
    name: str
    description: str = Field(default="", description="Description of the variable.")
    selector: Sequence[str] = Field(default_factory=list)


class StringVariable(StringSegment, Variable):
    pass


class FloatVariable(FloatSegment, Variable):
    pass


class IntegerVariable(IntegerSegment, Variable):
    pass


class ObjectVariable(ObjectSegment, Variable):
    pass


class ArrayVariable(ArraySegment, Variable):
    pass


class ArrayAnyVariable(ArrayAnySegment, ArrayVariable):
    pass


class ArrayStringVariable(ArrayStringSegment, ArrayVariable):
    pass


class ArrayNumberVariable(ArrayNumberSegment, ArrayVariable):
    pass


class ArrayObjectVariable(ArrayObjectSegment, ArrayVariable):
    pass


class SecretVariable(StringVariable):
    value_type: SegmentType = SegmentType.SECRET

    @property
    def log(self) -> str:
        return encrypter.obfuscated_token(self.value)


class NoneVariable(NoneSegment, Variable):
    value_type: SegmentType = SegmentType.NONE
    value: None = None


class FileVariable(FileSegment, Variable):
    pass


class BooleanVariable(BooleanSegment, Variable):
    pass


class ArrayFileVariable(ArrayFileSegment, ArrayVariable):
    pass


class ArrayBooleanVariable(ArrayBooleanSegment, ArrayVariable):
    pass


class RAGPipelineVariable(BaseModel):
    belong_to_node_id: str = Field(description="belong to which node id, shared means public")
    type: str = Field(description="variable type, text-input, paragraph, select, number,  file, file-list")
    label: str = Field(description="label")
    description: str | None = Field(description="description", default="")
    variable: str = Field(description="variable key", default="")
    max_length: int | None = Field(
        description="max length, applicable to text-input, paragraph, and file-list", default=0
    )
    default_value: Any = Field(description="default value", default="")
    placeholder: str | None = Field(description="placeholder", default="")
    unit: str | None = Field(description="unit, applicable to Number", default="")
    tooltips: str | None = Field(description="helpful text", default="")
    allowed_file_types: list[str] | None = Field(
        description="image, document, audio, video, custom.", default_factory=list
    )
    allowed_file_extensions: list[str] | None = Field(description="e.g. ['.jpg', '.mp3']", default_factory=list)
    allowed_file_upload_methods: list[str] | None = Field(
        description="remote_url, local_file, tool_file.", default_factory=list
    )
    required: bool = Field(description="optional, default false", default=False)
    options: list[str] | None = Field(default_factory=list)


class RAGPipelineVariableInput(BaseModel):
    variable: RAGPipelineVariable
    value: Any


# The `VariableUnion`` type is used to enable serialization and deserialization with Pydantic.
# Use `Variable` for type hinting when serialization is not required.
#
# Note:
# - All variants in `VariableUnion` must inherit from the `Variable` class.
# - The union must include all non-abstract subclasses of `Segment`, except:
VariableUnion: TypeAlias = Annotated[
    (
        Annotated[NoneVariable, Tag(SegmentType.NONE)]
        | Annotated[StringVariable, Tag(SegmentType.STRING)]
        | Annotated[FloatVariable, Tag(SegmentType.FLOAT)]
        | Annotated[IntegerVariable, Tag(SegmentType.INTEGER)]
        | Annotated[ObjectVariable, Tag(SegmentType.OBJECT)]
        | Annotated[FileVariable, Tag(SegmentType.FILE)]
        | Annotated[BooleanVariable, Tag(SegmentType.BOOLEAN)]
        | Annotated[ArrayAnyVariable, Tag(SegmentType.ARRAY_ANY)]
        | Annotated[ArrayStringVariable, Tag(SegmentType.ARRAY_STRING)]
        | Annotated[ArrayNumberVariable, Tag(SegmentType.ARRAY_NUMBER)]
        | Annotated[ArrayObjectVariable, Tag(SegmentType.ARRAY_OBJECT)]
        | Annotated[ArrayFileVariable, Tag(SegmentType.ARRAY_FILE)]
        | Annotated[ArrayBooleanVariable, Tag(SegmentType.ARRAY_BOOLEAN)]
        | Annotated[SecretVariable, Tag(SegmentType.SECRET)]
    ),
    Discriminator(get_segment_discriminator),
]<|MERGE_RESOLUTION|>--- conflicted
+++ resolved
@@ -1,9 +1,5 @@
 from collections.abc import Sequence
-<<<<<<< HEAD
 from typing import Annotated, Any, TypeAlias, cast
-=======
-from typing import Annotated, TypeAlias
->>>>>>> 8c97937c
 from uuid import uuid4
 
 from pydantic import BaseModel, Discriminator, Field, Tag
