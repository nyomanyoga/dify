from collections.abc import Sequence
from typing import Annotated, Any, TypeAlias, cast
from uuid import uuid4

from pydantic import BaseModel, Discriminator, Field, Tag

from core.helper import encrypter

from .segments import (
    ArrayAnySegment,
    ArrayBooleanSegment,
    ArrayFileSegment,
    ArrayNumberSegment,
    ArrayObjectSegment,
    ArraySegment,
    ArrayStringSegment,
    BooleanSegment,
    FileSegment,
    FloatSegment,
    IntegerSegment,
    NoneSegment,
    ObjectSegment,
    Segment,
    StringSegment,
    get_segment_discriminator,
)
from .types import SegmentType


class Variable(Segment):
    """
    A variable is a segment that has a name.

    It is mainly used to store segments and their selector in VariablePool.

    Note: this class is abstract, you should use subclasses of this class instead.
    """

    id: str = Field(
        default_factory=lambda: str(uuid4()),
        description="Unique identity for variable.",
    )
    name: str
    description: str = Field(default="", description="Description of the variable.")
    selector: Sequence[str] = Field(default_factory=list)


class StringVariable(StringSegment, Variable):
    pass


class FloatVariable(FloatSegment, Variable):
    pass


class IntegerVariable(IntegerSegment, Variable):
    pass


class ObjectVariable(ObjectSegment, Variable):
    pass


class ArrayVariable(ArraySegment, Variable):
    pass


class ArrayAnyVariable(ArrayAnySegment, ArrayVariable):
    pass


class ArrayStringVariable(ArrayStringSegment, ArrayVariable):
    pass


class ArrayNumberVariable(ArrayNumberSegment, ArrayVariable):
    pass


class ArrayObjectVariable(ArrayObjectSegment, ArrayVariable):
    pass


class SecretVariable(StringVariable):
    value_type: SegmentType = SegmentType.SECRET

    @property
    def log(self) -> str:
        return cast(str, encrypter.obfuscated_token(self.value))


class NoneVariable(NoneSegment, Variable):
    value_type: SegmentType = SegmentType.NONE
    value: None = None


class FileVariable(FileSegment, Variable):
    pass


class BooleanVariable(BooleanSegment, Variable):
    pass


class ArrayFileVariable(ArrayFileSegment, ArrayVariable):
    pass


<<<<<<< HEAD
class RAGPipelineVariable(BaseModel):
    belong_to_node_id: str = Field(description="belong to which node id, shared means public")
    type: str = Field(description="variable type, text-input, paragraph, select, number,  file, file-list")
    label: str = Field(description="label")
    description: str | None = Field(description="description", default="")
    variable: str = Field(description="variable key", default="")
    max_length: int | None = Field(
        description="max length, applicable to text-input, paragraph, and file-list", default=0
    )
    default_value: Any = Field(description="default value", default="")
    placeholder: str | None = Field(description="placeholder", default="")
    unit: str | None = Field(description="unit, applicable to Number", default="")
    tooltips: str | None = Field(description="helpful text", default="")
    allowed_file_types: list[str] | None = Field(
        description="image, document, audio, video, custom.", default_factory=list
    )
    allowed_file_extensions: list[str] | None = Field(description="e.g. ['.jpg', '.mp3']", default_factory=list)
    allowed_file_upload_methods: list[str] | None = Field(
        description="remote_url, local_file, tool_file.", default_factory=list
    )
    required: bool = Field(description="optional, default false", default=False)
    options: list[str] | None = Field(default_factory=list)


class RAGPipelineVariableInput(BaseModel):
    variable: RAGPipelineVariable
    value: Any
=======
class ArrayBooleanVariable(ArrayBooleanSegment, ArrayVariable):
    pass
>>>>>>> a159c133


# The `VariableUnion`` type is used to enable serialization and deserialization with Pydantic.
# Use `Variable` for type hinting when serialization is not required.
#
# Note:
# - All variants in `VariableUnion` must inherit from the `Variable` class.
# - The union must include all non-abstract subclasses of `Segment`, except:
VariableUnion: TypeAlias = Annotated[
    (
        Annotated[NoneVariable, Tag(SegmentType.NONE)]
        | Annotated[StringVariable, Tag(SegmentType.STRING)]
        | Annotated[FloatVariable, Tag(SegmentType.FLOAT)]
        | Annotated[IntegerVariable, Tag(SegmentType.INTEGER)]
        | Annotated[ObjectVariable, Tag(SegmentType.OBJECT)]
        | Annotated[FileVariable, Tag(SegmentType.FILE)]
        | Annotated[BooleanVariable, Tag(SegmentType.BOOLEAN)]
        | Annotated[ArrayAnyVariable, Tag(SegmentType.ARRAY_ANY)]
        | Annotated[ArrayStringVariable, Tag(SegmentType.ARRAY_STRING)]
        | Annotated[ArrayNumberVariable, Tag(SegmentType.ARRAY_NUMBER)]
        | Annotated[ArrayObjectVariable, Tag(SegmentType.ARRAY_OBJECT)]
        | Annotated[ArrayFileVariable, Tag(SegmentType.ARRAY_FILE)]
        | Annotated[ArrayBooleanVariable, Tag(SegmentType.ARRAY_BOOLEAN)]
        | Annotated[SecretVariable, Tag(SegmentType.SECRET)]
    ),
    Discriminator(get_segment_discriminator),
]<|MERGE_RESOLUTION|>--- conflicted
+++ resolved
@@ -106,7 +106,10 @@
     pass
 
 
-<<<<<<< HEAD
+class ArrayBooleanVariable(ArrayBooleanSegment, ArrayVariable):
+    pass
+
+
 class RAGPipelineVariable(BaseModel):
     belong_to_node_id: str = Field(description="belong to which node id, shared means public")
     type: str = Field(description="variable type, text-input, paragraph, select, number,  file, file-list")
@@ -134,10 +137,6 @@
 class RAGPipelineVariableInput(BaseModel):
     variable: RAGPipelineVariable
     value: Any
-=======
-class ArrayBooleanVariable(ArrayBooleanSegment, ArrayVariable):
-    pass
->>>>>>> a159c133
 
 
 # The `VariableUnion`` type is used to enable serialization and deserialization with Pydantic.
