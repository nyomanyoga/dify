import json
import logging
import uuid
from collections.abc import Mapping, Sequence
from typing import Optional, Union, cast

from core.agent.entities import AgentEntity, AgentToolEntity
from core.app.app_config.features.file_upload.manager import FileUploadConfigManager
from core.app.apps.agent_chat.app_config_manager import AgentChatAppConfig
from core.app.apps.base_app_queue_manager import AppQueueManager
from core.app.apps.base_app_runner import AppRunner
from core.app.entities.app_invoke_entities import (
    AgentChatAppGenerateEntity,
    ModelConfigWithCredentialsEntity,
)
from core.callback_handler.agent_tool_callback_handler import DifyAgentCallbackHandler
from core.callback_handler.index_tool_callback_handler import DatasetIndexToolCallbackHandler
from core.file import file_manager
from core.memory.token_buffer_memory import TokenBufferMemory
from core.model_manager import ModelInstance
from core.model_runtime.entities import (
    AssistantPromptMessage,
    LLMUsage,
    PromptMessage,
    PromptMessageContent,
    PromptMessageTool,
    SystemPromptMessage,
    TextPromptMessageContent,
    ToolPromptMessage,
    UserPromptMessage,
)
from core.model_runtime.entities.message_entities import ImagePromptMessageContent
from core.model_runtime.entities.model_entities import ModelFeature
from core.model_runtime.model_providers.__base.large_language_model import LargeLanguageModel
from core.prompt.utils.extract_thread_messages import extract_thread_messages
from core.tools.__base.tool import Tool
from core.tools.entities.tool_entities import (
    ToolParameter,
)
from core.tools.tool_manager import ToolManager
from core.tools.utils.dataset_retriever_tool import DatasetRetrieverTool
from extensions.ext_database import db
from factories import file_factory
from models.model import Conversation, Message, MessageAgentThought, MessageFile

logger = logging.getLogger(__name__)


class BaseAgentRunner(AppRunner):
    def __init__(
        self,
        tenant_id: str,
        application_generate_entity: AgentChatAppGenerateEntity,
        conversation: Conversation,
        app_config: AgentChatAppConfig,
        model_config: ModelConfigWithCredentialsEntity,
        config: AgentEntity,
        queue_manager: AppQueueManager,
        message: Message,
        user_id: str,
        model_instance: ModelInstance,
        memory: Optional[TokenBufferMemory] = None,
        prompt_messages: Optional[list[PromptMessage]] = None,
<<<<<<< HEAD
=======
        variables_pool: Optional[ToolRuntimeVariablePool] = None,
        db_variables: Optional[ToolConversationVariables] = None,
        model_instance: ModelInstance | None = None,
>>>>>>> 0c1307b0
    ) -> None:
        self.tenant_id = tenant_id
        self.application_generate_entity = application_generate_entity
        self.conversation = conversation
        self.app_config = app_config
        self.model_config = model_config
        self.config = config
        self.queue_manager = queue_manager
        self.message = message
        self.user_id = user_id
        self.memory = memory
        self.history_prompt_messages = self.organize_agent_history(prompt_messages=prompt_messages or [])
        self.model_instance = model_instance

        # init callback
        self.agent_callback = DifyAgentCallbackHandler()
        # init dataset tools
        hit_callback = DatasetIndexToolCallbackHandler(
            queue_manager=queue_manager,
            app_id=self.app_config.app_id,
            message_id=message.id,
            user_id=user_id,
            invoke_from=self.application_generate_entity.invoke_from,
        )
        self.dataset_tools = DatasetRetrieverTool.get_dataset_tools(
            tenant_id=tenant_id,
            dataset_ids=app_config.dataset.dataset_ids if app_config.dataset else [],
            retrieve_config=app_config.dataset.retrieve_config if app_config.dataset else None,
            return_resource=app_config.additional_features.show_retrieve_source,
            invoke_from=application_generate_entity.invoke_from,
            hit_callback=hit_callback,
        )
        # get how many agent thoughts have been created
        self.agent_thought_count = (
            db.session.query(MessageAgentThought)
            .filter(
                MessageAgentThought.message_id == self.message.id,
            )
            .count()
        )
        db.session.close()

        # check if model supports stream tool call
        llm_model = cast(LargeLanguageModel, model_instance.model_type_instance)
        model_schema = llm_model.get_model_schema(model_instance.model, model_instance.credentials)
        if model_schema and ModelFeature.STREAM_TOOL_CALL in (model_schema.features or []):
            self.stream_tool_call = True
        else:
            self.stream_tool_call = False

        # check if model supports vision
        if model_schema and ModelFeature.VISION in (model_schema.features or []):
            self.files = application_generate_entity.files
        else:
            self.files = []
        self.query = None
        self._current_thoughts: list[PromptMessage] = []

    def _repack_app_generate_entity(
        self, app_generate_entity: AgentChatAppGenerateEntity
    ) -> AgentChatAppGenerateEntity:
        """
        Repack app generate entity
        """
        if app_generate_entity.app_config.prompt_template.simple_prompt_template is None:
            app_generate_entity.app_config.prompt_template.simple_prompt_template = ""

        return app_generate_entity

    def _convert_tool_to_prompt_message_tool(self, tool: AgentToolEntity) -> tuple[PromptMessageTool, Tool]:
        """
        convert tool to prompt message tool
        """
        tool_entity = ToolManager.get_agent_tool_runtime(
            tenant_id=self.tenant_id,
            app_id=self.app_config.app_id,
            agent_tool=tool,
            invoke_from=self.application_generate_entity.invoke_from,
        )
        assert tool_entity.entity.description
        message_tool = PromptMessageTool(
            name=tool.tool_name,
            description=tool_entity.entity.description.llm,
            parameters={
                "type": "object",
                "properties": {},
                "required": [],
            },
        )

        parameters = tool_entity.get_merged_runtime_parameters()
        for parameter in parameters:
            if parameter.form != ToolParameter.ToolParameterForm.LLM:
                continue

            parameter_type = parameter.type.as_normal_type()
            if parameter.type in {
                ToolParameter.ToolParameterType.SYSTEM_FILES,
                ToolParameter.ToolParameterType.FILE,
                ToolParameter.ToolParameterType.FILES,
            }:
                continue
            enum = []
            if parameter.type == ToolParameter.ToolParameterType.SELECT:
                enum = [option.value for option in parameter.options]

            message_tool.parameters["properties"][parameter.name] = {
                "type": parameter_type,
                "description": parameter.llm_description or "",
            }

            if len(enum) > 0:
                message_tool.parameters["properties"][parameter.name]["enum"] = enum

            if parameter.required:
                message_tool.parameters["required"].append(parameter.name)

        return message_tool, tool_entity

    def _convert_dataset_retriever_tool_to_prompt_message_tool(self, tool: DatasetRetrieverTool) -> PromptMessageTool:
        """
        convert dataset retriever tool to prompt message tool
        """
        assert tool.entity.description

        prompt_tool = PromptMessageTool(
            name=tool.entity.identity.name,
            description=tool.entity.description.llm,
            parameters={
                "type": "object",
                "properties": {},
                "required": [],
            },
        )

        for parameter in tool.get_runtime_parameters():
            parameter_type = "string"

            prompt_tool.parameters["properties"][parameter.name] = {
                "type": parameter_type,
                "description": parameter.llm_description or "",
            }

            if parameter.required:
                if parameter.name not in prompt_tool.parameters["required"]:
                    prompt_tool.parameters["required"].append(parameter.name)

        return prompt_tool

    def _init_prompt_tools(self) -> tuple[Mapping[str, Tool], Sequence[PromptMessageTool]]:
        """
        Init tools
        """
        tool_instances = {}
        prompt_messages_tools = []

        for tool in self.app_config.agent.tools or [] if self.app_config.agent else []:
            try:
                prompt_tool, tool_entity = self._convert_tool_to_prompt_message_tool(tool)
            except Exception:
                # api tool may be deleted
                continue
            # save tool entity
            tool_instances[tool.tool_name] = tool_entity
            # save prompt tool
            prompt_messages_tools.append(prompt_tool)

        # convert dataset tools into ModelRuntime Tool format
        for dataset_tool in self.dataset_tools:
            prompt_tool = self._convert_dataset_retriever_tool_to_prompt_message_tool(dataset_tool)
            # save prompt tool
            prompt_messages_tools.append(prompt_tool)
            # save tool entity
            tool_instances[dataset_tool.entity.identity.name] = dataset_tool

        return tool_instances, prompt_messages_tools

    def update_prompt_message_tool(self, tool: Tool, prompt_tool: PromptMessageTool) -> PromptMessageTool:
        """
        update prompt message tool
        """
        # try to get tool runtime parameters
        tool_runtime_parameters = tool.get_runtime_parameters() or []

        for parameter in tool_runtime_parameters:
            if parameter.form != ToolParameter.ToolParameterForm.LLM:
                continue

            parameter_type = parameter.type.as_normal_type()
            if parameter.type in {
                ToolParameter.ToolParameterType.SYSTEM_FILES,
                ToolParameter.ToolParameterType.FILE,
                ToolParameter.ToolParameterType.FILES,
            }:
                continue
            enum = []
            if parameter.type == ToolParameter.ToolParameterType.SELECT:
                enum = [option.value for option in parameter.options]

            prompt_tool.parameters["properties"][parameter.name] = {
                "type": parameter_type,
                "description": parameter.llm_description or "",
            }

            if len(enum) > 0:
                prompt_tool.parameters["properties"][parameter.name]["enum"] = enum

            if parameter.required:
                if parameter.name not in prompt_tool.parameters["required"]:
                    prompt_tool.parameters["required"].append(parameter.name)

        return prompt_tool

    def create_agent_thought(
        self, message_id: str, message: str, tool_name: str, tool_input: str, messages_ids: list[str]
    ) -> MessageAgentThought:
        """
        Create agent thought
        """
        thought = MessageAgentThought(
            message_id=message_id,
            message_chain_id=None,
            thought="",
            tool=tool_name,
            tool_labels_str="{}",
            tool_meta_str="{}",
            tool_input=tool_input,
            message=message,
            message_token=0,
            message_unit_price=0,
            message_price_unit=0,
            message_files=json.dumps(messages_ids) if messages_ids else "",
            answer="",
            observation="",
            answer_token=0,
            answer_unit_price=0,
            answer_price_unit=0,
            tokens=0,
            total_price=0,
            position=self.agent_thought_count + 1,
            currency="USD",
            latency=0,
            created_by_role="account",
            created_by=self.user_id,
        )

        db.session.add(thought)
        db.session.commit()
        db.session.refresh(thought)
        db.session.close()

        self.agent_thought_count += 1

        return thought

    def save_agent_thought(
        self,
        agent_thought: MessageAgentThought,
        tool_name: str | None,
        tool_input: Union[str, dict, None],
        thought: str | None,
        observation: Union[str, dict, None],
        tool_invoke_meta: Union[str, dict, None],
        answer: str | None,
        messages_ids: list[str],
        llm_usage: LLMUsage | None = None,
    ):
        """
        Save agent thought
        """
        updated_agent_thought = (
            db.session.query(MessageAgentThought).filter(MessageAgentThought.id == agent_thought.id).first()
        )
        if not updated_agent_thought:
            raise ValueError("agent thought not found")

        if thought is not None:
            updated_agent_thought.thought = thought

        if tool_name is not None:
            updated_agent_thought.tool = tool_name

        if tool_input is not None:
            if isinstance(tool_input, dict):
                try:
                    tool_input = json.dumps(tool_input, ensure_ascii=False)
                except Exception as e:
                    tool_input = json.dumps(tool_input)

            updated_agent_thought.tool_input = tool_input

        if observation is not None:
            if isinstance(observation, dict):
                try:
                    observation = json.dumps(observation, ensure_ascii=False)
                except Exception as e:
                    observation = json.dumps(observation)

            updated_agent_thought.observation = observation

        if answer is not None:
            updated_agent_thought.answer = answer

        if messages_ids is not None and len(messages_ids) > 0:
            updated_agent_thought.message_files = json.dumps(messages_ids)

        if llm_usage:
            updated_agent_thought.message_token = llm_usage.prompt_tokens
            updated_agent_thought.message_price_unit = llm_usage.prompt_price_unit
            updated_agent_thought.message_unit_price = llm_usage.prompt_unit_price
            updated_agent_thought.answer_token = llm_usage.completion_tokens
            updated_agent_thought.answer_price_unit = llm_usage.completion_price_unit
            updated_agent_thought.answer_unit_price = llm_usage.completion_unit_price
            updated_agent_thought.tokens = llm_usage.total_tokens
            updated_agent_thought.total_price = llm_usage.total_price

        # check if tool labels is not empty
        labels = updated_agent_thought.tool_labels or {}
        tools = updated_agent_thought.tool.split(";") if updated_agent_thought.tool else []
        for tool in tools:
            if not tool:
                continue
            if tool not in labels:
                tool_label = ToolManager.get_tool_label(tool)
                if tool_label:
                    labels[tool] = tool_label.to_dict()
                else:
                    labels[tool] = {"en_US": tool, "zh_Hans": tool}

        updated_agent_thought.tool_labels_str = json.dumps(labels)

        if tool_invoke_meta is not None:
            if isinstance(tool_invoke_meta, dict):
                try:
                    tool_invoke_meta = json.dumps(tool_invoke_meta, ensure_ascii=False)
                except Exception as e:
                    tool_invoke_meta = json.dumps(tool_invoke_meta)

            updated_agent_thought.tool_meta_str = tool_invoke_meta

        db.session.commit()
        db.session.close()

    def organize_agent_history(self, prompt_messages: list[PromptMessage]) -> list[PromptMessage]:
        """
        Organize agent history
        """
        result = []
        # check if there is a system message in the beginning of the conversation
        for prompt_message in prompt_messages:
            if isinstance(prompt_message, SystemPromptMessage):
                result.append(prompt_message)

        messages: list[Message] = (
            db.session.query(Message)
            .filter(
                Message.conversation_id == self.message.conversation_id,
            )
            .order_by(Message.created_at.desc())
            .all()
        )

        messages = list(reversed(extract_thread_messages(messages)))

        for message in messages:
            if message.id == self.message.id:
                continue

            result.append(self.organize_agent_user_prompt(message))
            agent_thoughts: list[MessageAgentThought] = message.agent_thoughts
            if agent_thoughts:
                for agent_thought in agent_thoughts:
                    tools = agent_thought.tool
                    if tools:
                        tools = tools.split(";")
                        tool_calls: list[AssistantPromptMessage.ToolCall] = []
                        tool_call_response: list[ToolPromptMessage] = []
                        try:
                            tool_inputs = json.loads(agent_thought.tool_input)
                        except Exception as e:
                            tool_inputs = {tool: {} for tool in tools}
                        try:
                            tool_responses = json.loads(agent_thought.observation)
                        except Exception as e:
                            tool_responses = dict.fromkeys(tools, agent_thought.observation)

                        for tool in tools:
                            # generate a uuid for tool call
                            tool_call_id = str(uuid.uuid4())
                            tool_calls.append(
                                AssistantPromptMessage.ToolCall(
                                    id=tool_call_id,
                                    type="function",
                                    function=AssistantPromptMessage.ToolCall.ToolCallFunction(
                                        name=tool,
                                        arguments=json.dumps(tool_inputs.get(tool, {})),
                                    ),
                                )
                            )
                            tool_call_response.append(
                                ToolPromptMessage(
                                    content=tool_responses.get(tool, agent_thought.observation),
                                    name=tool,
                                    tool_call_id=tool_call_id,
                                )
                            )

                        result.extend(
                            [
                                AssistantPromptMessage(
                                    content=agent_thought.thought,
                                    tool_calls=tool_calls,
                                ),
                                *tool_call_response,
                            ]
                        )
                    if not tools:
                        result.append(AssistantPromptMessage(content=agent_thought.thought))
            else:
                if message.answer:
                    result.append(AssistantPromptMessage(content=message.answer))

        db.session.close()

        return result

    def organize_agent_user_prompt(self, message: Message) -> UserPromptMessage:
        files = db.session.query(MessageFile).filter(MessageFile.message_id == message.id).all()
<<<<<<< HEAD
        if files:
            assert message.app_model_config
            file_extra_config = FileUploadConfigManager.convert(message.app_model_config.to_dict())

            if file_extra_config:
                file_objs = file_factory.build_from_message_files(
                    message_files=files, tenant_id=self.tenant_id, config=file_extra_config
                )
            else:
                file_objs = []

            if not file_objs:
                return UserPromptMessage(content=message.query)
            else:
                prompt_message_contents: list[PromptMessageContent] = [TextPromptMessageContent(data=message.query)]
                for file_obj in file_objs:
                    prompt_message_contents.append(file_manager.to_prompt_message_content(file_obj))
=======
        if not files:
            return UserPromptMessage(content=message.query)
        file_extra_config = FileUploadConfigManager.convert(message.app_model_config.to_dict())
        if not file_extra_config:
            return UserPromptMessage(content=message.query)

        image_detail_config = file_extra_config.image_config.detail if file_extra_config.image_config else None
        image_detail_config = image_detail_config or ImagePromptMessageContent.DETAIL.LOW
>>>>>>> 0c1307b0

        file_objs = file_factory.build_from_message_files(
            message_files=files, tenant_id=self.tenant_id, config=file_extra_config
        )
        if not file_objs:
            return UserPromptMessage(content=message.query)
        prompt_message_contents: list[PromptMessageContent] = []
        prompt_message_contents.append(TextPromptMessageContent(data=message.query))
        for file in file_objs:
            prompt_message_contents.append(
                file_manager.to_prompt_message_content(
                    file,
                    image_detail_config=image_detail_config,
                )
            )
        return UserPromptMessage(content=prompt_message_contents)<|MERGE_RESOLUTION|>--- conflicted
+++ resolved
@@ -61,12 +61,6 @@
         model_instance: ModelInstance,
         memory: Optional[TokenBufferMemory] = None,
         prompt_messages: Optional[list[PromptMessage]] = None,
-<<<<<<< HEAD
-=======
-        variables_pool: Optional[ToolRuntimeVariablePool] = None,
-        db_variables: Optional[ToolConversationVariables] = None,
-        model_instance: ModelInstance | None = None,
->>>>>>> 0c1307b0
     ) -> None:
         self.tenant_id = tenant_id
         self.application_generate_entity = application_generate_entity
@@ -495,25 +489,6 @@
 
     def organize_agent_user_prompt(self, message: Message) -> UserPromptMessage:
         files = db.session.query(MessageFile).filter(MessageFile.message_id == message.id).all()
-<<<<<<< HEAD
-        if files:
-            assert message.app_model_config
-            file_extra_config = FileUploadConfigManager.convert(message.app_model_config.to_dict())
-
-            if file_extra_config:
-                file_objs = file_factory.build_from_message_files(
-                    message_files=files, tenant_id=self.tenant_id, config=file_extra_config
-                )
-            else:
-                file_objs = []
-
-            if not file_objs:
-                return UserPromptMessage(content=message.query)
-            else:
-                prompt_message_contents: list[PromptMessageContent] = [TextPromptMessageContent(data=message.query)]
-                for file_obj in file_objs:
-                    prompt_message_contents.append(file_manager.to_prompt_message_content(file_obj))
-=======
         if not files:
             return UserPromptMessage(content=message.query)
         file_extra_config = FileUploadConfigManager.convert(message.app_model_config.to_dict())
@@ -522,7 +497,6 @@
 
         image_detail_config = file_extra_config.image_config.detail if file_extra_config.image_config else None
         image_detail_config = image_detail_config or ImagePromptMessageContent.DETAIL.LOW
->>>>>>> 0c1307b0
 
         file_objs = file_factory.build_from_message_files(
             message_files=files, tenant_id=self.tenant_id, config=file_extra_config
