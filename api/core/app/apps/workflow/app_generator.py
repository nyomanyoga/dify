--- conflicted
+++ resolved
@@ -3,7 +3,7 @@
 import threading
 import uuid
 from collections.abc import Generator, Mapping, Sequence
-from typing import Any, Optional, Union
+from typing import Any, Literal, Optional, Union, overload
 
 from flask import Flask, current_app
 from pydantic import ValidationError
@@ -30,19 +30,19 @@
 
 
 class WorkflowAppGenerator(BaseAppGenerator):
-<<<<<<< HEAD
     @overload
     def generate(
         self,
-        app_model: App,
-        workflow: Workflow,
-        user: Union[Account, EndUser],
-        args: dict,
-        invoke_from: InvokeFrom,
-        stream: Literal[True] = True,
+        *,
+        app_model: App,
+        workflow: Workflow,
+        user: Union[Account, EndUser],
+        args: Mapping,
+        invoke_from: InvokeFrom,
+        streaming: Literal[True] = True,
         call_depth: int = 0,
         workflow_thread_pool_id: Optional[str] = None,
-    ) -> Generator[dict | str, None, None]: ...
+    ) -> Generator[Mapping | str, None, None]: ...
 
     @overload
     def generate(
@@ -50,12 +50,12 @@
         app_model: App,
         workflow: Workflow,
         user: Union[Account, EndUser],
-        args: dict,
-        invoke_from: InvokeFrom,
-        stream: Literal[False] = False,
+        args: Mapping,
+        invoke_from: InvokeFrom,
+        streaming: Literal[False] = False,
         call_depth: int = 0,
         workflow_thread_pool_id: Optional[str] = None,
-    ) -> dict: ...
+    ) -> Mapping: ...
 
     @overload
     def generate(
@@ -63,26 +63,24 @@
         app_model: App,
         workflow: Workflow,
         user: Union[Account, EndUser],
-        args: dict,
-        invoke_from: InvokeFrom,
-        stream: bool = False,
+        args: Mapping,
+        invoke_from: InvokeFrom,
+        streaming: bool,
         call_depth: int = 0,
-    ) -> dict | Generator[dict | str, None, None]: ...
-
-=======
->>>>>>> d470e55f
+        workflow_thread_pool_id: Optional[str] = None,
+    ) -> Mapping | Generator[Mapping | str, None, None]: ...
+
     def generate(
         self,
-        *,
-        app_model: App,
-        workflow: Workflow,
-        user: Account | EndUser,
+        app_model: App,
+        workflow: Workflow,
+        user: Union[Account, EndUser],
         args: Mapping[str, Any],
         invoke_from: InvokeFrom,
         streaming: bool = True,
         call_depth: int = 0,
         workflow_thread_pool_id: Optional[str] = None,
-    ) -> Mapping[str, Any] | Generator[str, None, None]:
+    ) -> Mapping | Generator[Mapping | str, None, None]:
         files: Sequence[Mapping[str, Any]] = args.get("files") or []
 
         # parse files
@@ -148,7 +146,6 @@
         invoke_from: InvokeFrom,
         streaming: bool = True,
         workflow_thread_pool_id: Optional[str] = None,
-<<<<<<< HEAD
     ) -> Union[dict, Generator[str | dict, None, None]]:
         """
         Generate App response.
@@ -161,9 +158,6 @@
         :param stream: is stream
         :param workflow_thread_pool_id: workflow thread pool id
         """
-=======
-    ) -> Mapping[str, Any] | Generator[str, None, None]:
->>>>>>> d470e55f
         # init queue manager
         queue_manager = WorkflowAppQueueManager(
             task_id=application_generate_entity.task_id,
@@ -198,19 +192,14 @@
         return WorkflowAppGenerateResponseConverter.convert(response=response, invoke_from=invoke_from)
 
     def single_iteration_generate(
-<<<<<<< HEAD
-        self, app_model: App, workflow: Workflow, node_id: str, user: Account | EndUser, args: dict, stream: bool = True
+        self,
+        app_model: App,
+        workflow: Workflow,
+        node_id: str,
+        user: Account | EndUser,
+        args: dict,
+        streaming: bool = True,
     ) -> dict[str, Any] | Generator[str | dict, Any, None]:
-=======
-        self,
-        app_model: App,
-        workflow: Workflow,
-        node_id: str,
-        user: Account,
-        args: Mapping[str, Any],
-        streaming: bool = True,
-    ) -> Mapping[str, Any] | Generator[str, None, None]:
->>>>>>> d470e55f
         """
         Generate App response.
 
