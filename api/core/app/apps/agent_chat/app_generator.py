import logging
import os
import threading
import uuid
from collections.abc import Generator
from typing import Any, Literal, Union, overload

from flask import Flask, current_app
from pydantic import ValidationError

from constants import UUID_NIL
from core.app.app_config.easy_ui_based_app.model_config.converter import ModelConfigConverter
from core.app.app_config.features.file_upload.manager import FileUploadConfigManager
from core.app.apps.agent_chat.app_config_manager import AgentChatAppConfigManager
from core.app.apps.agent_chat.app_runner import AgentChatAppRunner
from core.app.apps.agent_chat.generate_response_converter import AgentChatAppGenerateResponseConverter
from core.app.apps.base_app_queue_manager import AppQueueManager, GenerateTaskStoppedError, PublishFrom
from core.app.apps.message_based_app_generator import MessageBasedAppGenerator
from core.app.apps.message_based_app_queue_manager import MessageBasedAppQueueManager
from core.app.entities.app_invoke_entities import AgentChatAppGenerateEntity, InvokeFrom
from core.model_runtime.errors.invoke import InvokeAuthorizationError, InvokeError
from core.ops.ops_trace_manager import TraceQueueManager
from extensions.ext_database import db
from factories import file_factory
from models import Account, App, EndUser
from models.enums import CreatedByRole

logger = logging.getLogger(__name__)


class AgentChatAppGenerator(MessageBasedAppGenerator):
    @overload
    def generate(
        self,
        app_model: App,
        user: Union[Account, EndUser],
        args: dict,
        invoke_from: InvokeFrom,
        stream: Literal[True] = True,
    ) -> Generator[dict | str, None, None]: ...

    @overload
    def generate(
        self,
        app_model: App,
        user: Union[Account, EndUser],
        args: dict,
        invoke_from: InvokeFrom,
        stream: Literal[False] = False,
    ) -> dict: ...

    @overload
    def generate(
        self,
        app_model: App,
        user: Union[Account, EndUser],
        args: dict,
        invoke_from: InvokeFrom,
        stream: bool = False,
    ) -> dict | Generator[dict | str, None, None]: ...

    def generate(
<<<<<<< HEAD
        self, app_model: App, user: Union[Account, EndUser], args: Any, invoke_from: InvokeFrom, stream: bool = True
    ) -> Union[dict, Generator[dict | str, None, None]]:
=======
        self,
        app_model: App,
        user: Union[Account, EndUser],
        args: Any,
        invoke_from: InvokeFrom,
        stream: bool = True,
    ) -> Union[dict, Generator[dict, None, None]]:
>>>>>>> ca21c285
        """
        Generate App response.

        :param app_model: App
        :param user: account or end user
        :param args: request args
        :param invoke_from: invoke from source
        :param stream: is stream
        """
        if not stream:
            raise ValueError("Agent Chat App does not support blocking mode")

        if not args.get("query"):
            raise ValueError("query is required")

        query = args["query"]
        if not isinstance(query, str):
            raise ValueError("query must be a string")

        query = query.replace("\x00", "")
        inputs = args["inputs"]

        extras = {"auto_generate_conversation_name": args.get("auto_generate_name", True)}

        # get conversation
        conversation = None
        if args.get("conversation_id"):
            conversation = self._get_conversation_by_user(app_model, args.get("conversation_id"), user)

        # get app model config
        app_model_config = self._get_app_model_config(app_model=app_model, conversation=conversation)

        # validate override model config
        override_model_config_dict = None
        if args.get("model_config"):
            if invoke_from != InvokeFrom.DEBUGGER:
                raise ValueError("Only in App debug mode can override model config")

            # validate config
            override_model_config_dict = AgentChatAppConfigManager.config_validate(
                tenant_id=app_model.tenant_id, config=args.get("model_config")
            )

            # always enable retriever resource in debugger mode
            override_model_config_dict["retriever_resource"] = {"enabled": True}

        role = CreatedByRole.ACCOUNT if isinstance(user, Account) else CreatedByRole.END_USER

        # parse files
        files = args.get("files") or []
        file_extra_config = FileUploadConfigManager.convert(override_model_config_dict or app_model_config.to_dict())
        if file_extra_config:
            file_objs = file_factory.build_from_mappings(
                mappings=files,
                tenant_id=app_model.tenant_id,
                user_id=user.id,
                role=role,
                config=file_extra_config,
            )
        else:
            file_objs = []

        # convert to app config
        app_config = AgentChatAppConfigManager.get_app_config(
            app_model=app_model,
            app_model_config=app_model_config,
            conversation=conversation,
            override_config_dict=override_model_config_dict,
        )

        # get tracing instance
        trace_manager = TraceQueueManager(app_model.id, user.id if isinstance(user, Account) else user.session_id)

        # init application generate entity
        application_generate_entity = AgentChatAppGenerateEntity(
            task_id=str(uuid.uuid4()),
            app_config=app_config,
            model_conf=ModelConfigConverter.convert(app_config),
            conversation_id=conversation.id if conversation else None,
            inputs=conversation.inputs
            if conversation
            else self._prepare_user_inputs(user_inputs=inputs, app_config=app_config, user_id=user.id, role=role),
            query=query,
            files=file_objs,
            parent_message_id=args.get("parent_message_id") if invoke_from != InvokeFrom.SERVICE_API else UUID_NIL,
            user_id=user.id,
            stream=stream,
            invoke_from=invoke_from,
            extras=extras,
            call_depth=0,
            trace_manager=trace_manager,
        )

        # init generate records
        (conversation, message) = self._init_generate_records(application_generate_entity, conversation)

        # init queue manager
        queue_manager = MessageBasedAppQueueManager(
            task_id=application_generate_entity.task_id,
            user_id=application_generate_entity.user_id,
            invoke_from=application_generate_entity.invoke_from,
            conversation_id=conversation.id,
            app_mode=conversation.mode,
            message_id=message.id,
        )

        # new thread
        worker_thread = threading.Thread(
            target=self._generate_worker,
            kwargs={
                "flask_app": current_app._get_current_object(),
                "application_generate_entity": application_generate_entity,
                "queue_manager": queue_manager,
                "conversation_id": conversation.id,
                "message_id": message.id,
            },
        )

        worker_thread.start()

        # return response or stream generator
        response = self._handle_response(
            application_generate_entity=application_generate_entity,
            queue_manager=queue_manager,
            conversation=conversation,
            message=message,
            user=user,
            stream=stream,
        )

        return AgentChatAppGenerateResponseConverter.convert(response=response, invoke_from=invoke_from)

    def _generate_worker(
        self,
        flask_app: Flask,
        application_generate_entity: AgentChatAppGenerateEntity,
        queue_manager: AppQueueManager,
        conversation_id: str,
        message_id: str,
    ) -> None:
        """
        Generate worker in a new thread.
        :param flask_app: Flask app
        :param application_generate_entity: application generate entity
        :param queue_manager: queue manager
        :param conversation_id: conversation ID
        :param message_id: message ID
        :return:
        """
        with flask_app.app_context():
            try:
                # get conversation and message
                conversation = self._get_conversation(conversation_id)
                message = self._get_message(message_id)

                # chatbot app
                runner = AgentChatAppRunner()
                runner.run(
                    application_generate_entity=application_generate_entity,
                    queue_manager=queue_manager,
                    conversation=conversation,
                    message=message,
                )
            except GenerateTaskStoppedError:
                pass
            except InvokeAuthorizationError:
                queue_manager.publish_error(
                    InvokeAuthorizationError("Incorrect API key provided"), PublishFrom.APPLICATION_MANAGER
                )
            except ValidationError as e:
                logger.exception("Validation Error when generating")
                queue_manager.publish_error(e, PublishFrom.APPLICATION_MANAGER)
            except (ValueError, InvokeError) as e:
                if os.environ.get("DEBUG") and os.environ.get("DEBUG").lower() == "true":
                    logger.exception("Error when generating")
                queue_manager.publish_error(e, PublishFrom.APPLICATION_MANAGER)
            except Exception as e:
                logger.exception("Unknown Error when generating")
                queue_manager.publish_error(e, PublishFrom.APPLICATION_MANAGER)
            finally:
                db.session.close()<|MERGE_RESOLUTION|>--- conflicted
+++ resolved
@@ -60,18 +60,8 @@
     ) -> dict | Generator[dict | str, None, None]: ...
 
     def generate(
-<<<<<<< HEAD
         self, app_model: App, user: Union[Account, EndUser], args: Any, invoke_from: InvokeFrom, stream: bool = True
     ) -> Union[dict, Generator[dict | str, None, None]]:
-=======
-        self,
-        app_model: App,
-        user: Union[Account, EndUser],
-        args: Any,
-        invoke_from: InvokeFrom,
-        stream: bool = True,
-    ) -> Union[dict, Generator[dict, None, None]]:
->>>>>>> ca21c285
         """
         Generate App response.
 
