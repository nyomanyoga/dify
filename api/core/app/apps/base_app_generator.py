from collections.abc import Generator, Mapping, Sequence
from typing import TYPE_CHECKING, Any, Optional, Union, final

from sqlalchemy.orm import Session

from core.app.app_config.entities import VariableEntityType
from core.app.entities.app_invoke_entities import InvokeFrom
from core.file import File, FileUploadConfig
from core.workflow.nodes.enums import NodeType
from core.workflow.repositories.draft_variable_repository import (
    DraftVariableSaver,
    DraftVariableSaverFactory,
    NoopDraftVariableSaver,
)
from factories import file_factory
<<<<<<< HEAD
from models import Account, EndUser
=======
from libs.orjson import orjson_dumps
>>>>>>> 74a2376b
from services.workflow_draft_variable_service import DraftVariableSaver as DraftVariableSaverImpl

if TYPE_CHECKING:
    from core.app.app_config.entities import VariableEntity


class BaseAppGenerator:
    def _prepare_user_inputs(
        self,
        *,
        user_inputs: Optional[Mapping[str, Any]],
        variables: Sequence["VariableEntity"],
        tenant_id: str,
        strict_type_validation: bool = False,
    ) -> Mapping[str, Any]:
        user_inputs = user_inputs or {}
        # Filter input variables from form configuration, handle required fields, default values, and option values
        user_inputs = {
            var.variable: self._validate_inputs(value=user_inputs.get(var.variable), variable_entity=var)
            for var in variables
        }
        user_inputs = {k: self._sanitize_value(v) for k, v in user_inputs.items()}
        # Convert files in inputs to File
        entity_dictionary = {item.variable: item for item in variables}
        # Convert single file to File
        files_inputs = {
            k: file_factory.build_from_mapping(
                mapping=v,
                tenant_id=tenant_id,
                config=FileUploadConfig(
                    allowed_file_types=entity_dictionary[k].allowed_file_types,
                    allowed_file_extensions=entity_dictionary[k].allowed_file_extensions,
                    allowed_file_upload_methods=entity_dictionary[k].allowed_file_upload_methods,
                ),
                strict_type_validation=strict_type_validation,
            )
            for k, v in user_inputs.items()
            if isinstance(v, dict) and entity_dictionary[k].type == VariableEntityType.FILE
        }
        # Convert list of files to File
        file_list_inputs = {
            k: file_factory.build_from_mappings(
                mappings=v,
                tenant_id=tenant_id,
                config=FileUploadConfig(
                    allowed_file_types=entity_dictionary[k].allowed_file_types,
                    allowed_file_extensions=entity_dictionary[k].allowed_file_extensions,
                    allowed_file_upload_methods=entity_dictionary[k].allowed_file_upload_methods,
                ),
            )
            for k, v in user_inputs.items()
            if isinstance(v, list)
            # Ensure skip List<File>
            and all(isinstance(item, dict) for item in v)
            and entity_dictionary[k].type == VariableEntityType.FILE_LIST
        }
        # Merge all inputs
        user_inputs = {**user_inputs, **files_inputs, **file_list_inputs}

        # Check if all files are converted to File
        if any(filter(lambda v: isinstance(v, dict), user_inputs.values())):
            raise ValueError("Invalid input type")
        if any(
            filter(lambda v: isinstance(v, dict), filter(lambda item: isinstance(item, list), user_inputs.values()))
        ):
            raise ValueError("Invalid input type")

        return user_inputs

    def _validate_inputs(
        self,
        *,
        variable_entity: "VariableEntity",
        value: Any,
    ):
        if value is None:
            if variable_entity.required:
                raise ValueError(f"{variable_entity.variable} is required in input form")
            return value

        if variable_entity.type in {
            VariableEntityType.TEXT_INPUT,
            VariableEntityType.SELECT,
            VariableEntityType.PARAGRAPH,
        } and not isinstance(value, str):
            raise ValueError(
                f"(type '{variable_entity.type}') {variable_entity.variable} in input form must be a string"
            )

        if variable_entity.type == VariableEntityType.NUMBER:
            if isinstance(value, (int, float)):
                return value
            elif isinstance(value, str):
                # handle empty string case
                if not value.strip():
                    return None
                # may raise ValueError if user_input_value is not a valid number
                try:
                    if "." in value:
                        return float(value)
                    else:
                        return int(value)
                except ValueError:
                    raise ValueError(f"{variable_entity.variable} in input form must be a valid number")
            else:
                raise TypeError(f"expected value type int, float or str, got {type(value)}, value: {value}")

        match variable_entity.type:
            case VariableEntityType.SELECT:
                if value not in variable_entity.options:
                    raise ValueError(
                        f"{variable_entity.variable} in input form must be one of the following: "
                        f"{variable_entity.options}"
                    )
            case VariableEntityType.TEXT_INPUT | VariableEntityType.PARAGRAPH:
                if variable_entity.max_length and len(value) > variable_entity.max_length:
                    raise ValueError(
                        f"{variable_entity.variable} in input form must be less than {variable_entity.max_length} "
                        "characters"
                    )
            case VariableEntityType.FILE:
                if not isinstance(value, dict) and not isinstance(value, File):
                    raise ValueError(f"{variable_entity.variable} in input form must be a file")
            case VariableEntityType.FILE_LIST:
                # if number of files exceeds the limit, raise ValueError
                if not (
                    isinstance(value, list)
                    and (all(isinstance(item, dict) for item in value) or all(isinstance(item, File) for item in value))
                ):
                    raise ValueError(f"{variable_entity.variable} in input form must be a list of files")

                if variable_entity.max_length and len(value) > variable_entity.max_length:
                    raise ValueError(
                        f"{variable_entity.variable} in input form must be less than {variable_entity.max_length} files"
                    )
            case VariableEntityType.CHECKBOX:
                if not isinstance(value, bool):
                    raise ValueError(f"{variable_entity.variable} in input form must be a valid boolean value")
            case _:
                raise AssertionError("this statement should be unreachable.")

        return value

    def _sanitize_value(self, value: Any) -> Any:
        if isinstance(value, str):
            return value.replace("\x00", "")
        return value

    @classmethod
    def convert_to_event_stream(cls, generator: Union[Mapping, Generator[Mapping | str, None, None]]):
        """
        Convert messages into event stream
        """
        if isinstance(generator, dict):
            return generator
        else:

            def gen():
                for message in generator:
                    if isinstance(message, Mapping | dict):
                        yield f"data: {orjson_dumps(message)}\n\n"
                    else:
                        yield f"event: {message}\n\n"

            return gen()

    @final
    @staticmethod
    def _get_draft_var_saver_factory(invoke_from: InvokeFrom, account: Account | EndUser) -> DraftVariableSaverFactory:
        if invoke_from == InvokeFrom.DEBUGGER:
            assert isinstance(account, Account)

            def draft_var_saver_factory(
                session: Session,
                app_id: str,
                node_id: str,
                node_type: NodeType,
                node_execution_id: str,
                enclosing_node_id: str | None = None,
            ) -> DraftVariableSaver:
                return DraftVariableSaverImpl(
                    session=session,
                    app_id=app_id,
                    node_id=node_id,
                    node_type=node_type,
                    node_execution_id=node_execution_id,
                    enclosing_node_id=enclosing_node_id,
                    user=account,
                )
        else:

            def draft_var_saver_factory(
                session: Session,
                app_id: str,
                node_id: str,
                node_type: NodeType,
                node_execution_id: str,
                enclosing_node_id: str | None = None,
            ) -> DraftVariableSaver:
                return NoopDraftVariableSaver()

        return draft_var_saver_factory<|MERGE_RESOLUTION|>--- conflicted
+++ resolved
@@ -1,24 +1,17 @@
 from collections.abc import Generator, Mapping, Sequence
 from typing import TYPE_CHECKING, Any, Optional, Union, final
-
-from sqlalchemy.orm import Session
 
 from core.app.app_config.entities import VariableEntityType
 from core.app.entities.app_invoke_entities import InvokeFrom
 from core.file import File, FileUploadConfig
 from core.workflow.nodes.enums import NodeType
 from core.workflow.repositories.draft_variable_repository import (
-    DraftVariableSaver,
-    DraftVariableSaverFactory,
-    NoopDraftVariableSaver,
-)
+    DraftVariableSaver, DraftVariableSaverFactory, NoopDraftVariableSaver)
 from factories import file_factory
-<<<<<<< HEAD
 from models import Account, EndUser
-=======
-from libs.orjson import orjson_dumps
->>>>>>> 74a2376b
-from services.workflow_draft_variable_service import DraftVariableSaver as DraftVariableSaverImpl
+from services.workflow_draft_variable_service import \
+    DraftVariableSaver as DraftVariableSaverImpl
+from sqlalchemy.orm import Session
 
 if TYPE_CHECKING:
     from core.app.app_config.entities import VariableEntity
