import time
from collections.abc import Mapping, Sequence
from datetime import UTC, datetime
from typing import Any, Optional, Union, cast

from sqlalchemy.orm import Session

from core.app.entities.app_invoke_entities import AdvancedChatAppGenerateEntity, WorkflowAppGenerateEntity
from core.app.entities.queue_entities import (
    QueueAgentLogEvent,
    QueueIterationCompletedEvent,
    QueueIterationNextEvent,
    QueueIterationStartEvent,
    QueueLoopCompletedEvent,
    QueueLoopNextEvent,
    QueueLoopStartEvent,
    QueueNodeExceptionEvent,
    QueueNodeFailedEvent,
    QueueNodeInIterationFailedEvent,
    QueueNodeInLoopFailedEvent,
    QueueNodeRetryEvent,
    QueueNodeStartedEvent,
    QueueNodeSucceededEvent,
    QueueParallelBranchRunFailedEvent,
    QueueParallelBranchRunStartedEvent,
    QueueParallelBranchRunSucceededEvent,
)
from core.app.entities.task_entities import (
    AgentLogStreamResponse,
    IterationNodeCompletedStreamResponse,
    IterationNodeNextStreamResponse,
    IterationNodeStartStreamResponse,
    LoopNodeCompletedStreamResponse,
    LoopNodeNextStreamResponse,
    LoopNodeStartStreamResponse,
    NodeFinishStreamResponse,
    NodeRetryStreamResponse,
    NodeStartStreamResponse,
    ParallelBranchFinishedStreamResponse,
    ParallelBranchStartStreamResponse,
    WorkflowFinishStreamResponse,
    WorkflowStartStreamResponse,
)
from core.file import FILE_MODEL_IDENTITY, File
from core.tools.tool_manager import ToolManager
from core.variables.segments import ArrayFileSegment, FileSegment, Segment
from core.workflow.entities.workflow_execution import WorkflowExecution
from core.workflow.entities.workflow_node_execution import WorkflowNodeExecution, WorkflowNodeExecutionStatus
from core.workflow.nodes import NodeType
from core.workflow.nodes.tool.entities import ToolNodeData
from core.workflow.workflow_type_encoder import WorkflowRuntimeTypeConverter
from libs.datetime_utils import naive_utc_now
from models import (
    Account,
    EndUser,
)
from services.variable_truncator import VariableTruncator


class WorkflowResponseConverter:
    def __init__(
        self,
        *,
        application_generate_entity: Union[AdvancedChatAppGenerateEntity, WorkflowAppGenerateEntity],
        user: Union[Account, EndUser],
    ) -> None:
        self._application_generate_entity = application_generate_entity
<<<<<<< HEAD
        self._truncator = VariableTruncator.default()
=======
        self._user = user
>>>>>>> 74a2376b

    def workflow_start_to_stream_response(
        self,
        *,
        task_id: str,
        workflow_execution: WorkflowExecution,
    ) -> WorkflowStartStreamResponse:
        return WorkflowStartStreamResponse(
            task_id=task_id,
            workflow_run_id=workflow_execution.id_,
            data=WorkflowStartStreamResponse.Data(
                id=workflow_execution.id_,
                workflow_id=workflow_execution.workflow_id,
                inputs=workflow_execution.inputs,
                created_at=int(workflow_execution.started_at.timestamp()),
            ),
        )

    def workflow_finish_to_stream_response(
        self,
        *,
        session: Session,
        task_id: str,
        workflow_execution: WorkflowExecution,
    ) -> WorkflowFinishStreamResponse:
        created_by = None

        user = self._user
        if isinstance(user, Account):
            created_by = {
                "id": user.id,
                "name": user.name,
                "email": user.email,
            }
        elif isinstance(user, EndUser):
            created_by = {
                "id": user.id,
                "user": user.session_id,
            }
        else:
            raise NotImplementedError(f"User type not supported: {type(user)}")

        # Handle the case where finished_at is None by using current time as default
        finished_at_timestamp = (
            int(workflow_execution.finished_at.timestamp())
            if workflow_execution.finished_at
            else int(datetime.now(UTC).timestamp())
        )

        return WorkflowFinishStreamResponse(
            task_id=task_id,
            workflow_run_id=workflow_execution.id_,
            data=WorkflowFinishStreamResponse.Data(
                id=workflow_execution.id_,
                workflow_id=workflow_execution.workflow_id,
                status=workflow_execution.status,
                outputs=WorkflowRuntimeTypeConverter().to_json_encodable(workflow_execution.outputs),
                error=workflow_execution.error_message,
                elapsed_time=workflow_execution.elapsed_time,
                total_tokens=workflow_execution.total_tokens,
                total_steps=workflow_execution.total_steps,
                created_by=created_by,
                created_at=int(workflow_execution.started_at.timestamp()),
                finished_at=finished_at_timestamp,
                files=self.fetch_files_from_node_outputs(workflow_execution.outputs),
                exceptions_count=workflow_execution.exceptions_count,
            ),
        )

    def workflow_node_start_to_stream_response(
        self,
        *,
        event: QueueNodeStartedEvent,
        task_id: str,
        workflow_node_execution: WorkflowNodeExecution,
    ) -> Optional[NodeStartStreamResponse]:
        if workflow_node_execution.node_type in {NodeType.ITERATION, NodeType.LOOP}:
            return None
        if not workflow_node_execution.workflow_execution_id:
            return None

        response = NodeStartStreamResponse(
            task_id=task_id,
            workflow_run_id=workflow_node_execution.workflow_execution_id,
            data=NodeStartStreamResponse.Data(
                id=workflow_node_execution.id,
                node_id=workflow_node_execution.node_id,
                node_type=workflow_node_execution.node_type,
                title=workflow_node_execution.title,
                index=workflow_node_execution.index,
                predecessor_node_id=workflow_node_execution.predecessor_node_id,
                inputs=workflow_node_execution.get_response_inputs(),
                inputs_truncated=workflow_node_execution.inputs_truncated,
                created_at=int(workflow_node_execution.created_at.timestamp()),
                parallel_id=event.parallel_id,
                parallel_start_node_id=event.parallel_start_node_id,
                parent_parallel_id=event.parent_parallel_id,
                parent_parallel_start_node_id=event.parent_parallel_start_node_id,
                iteration_id=event.in_iteration_id,
                loop_id=event.in_loop_id,
                parallel_run_id=event.parallel_mode_run_id,
                agent_strategy=event.agent_strategy,
            ),
        )

        # extras logic
        if event.node_type == NodeType.TOOL:
            node_data = cast(ToolNodeData, event.node_data)
            response.data.extras["icon"] = ToolManager.get_tool_icon(
                tenant_id=self._application_generate_entity.app_config.tenant_id,
                provider_type=node_data.provider_type,
                provider_id=node_data.provider_id,
            )

        return response

    def workflow_node_finish_to_stream_response(
        self,
        *,
        event: QueueNodeSucceededEvent
        | QueueNodeFailedEvent
        | QueueNodeInIterationFailedEvent
        | QueueNodeInLoopFailedEvent
        | QueueNodeExceptionEvent,
        task_id: str,
        workflow_node_execution: WorkflowNodeExecution,
    ) -> Optional[NodeFinishStreamResponse]:
        if workflow_node_execution.node_type in {NodeType.ITERATION, NodeType.LOOP}:
            return None
        if not workflow_node_execution.workflow_execution_id:
            return None
        if not workflow_node_execution.finished_at:
            return None

        json_converter = WorkflowRuntimeTypeConverter()

        return NodeFinishStreamResponse(
            task_id=task_id,
            workflow_run_id=workflow_node_execution.workflow_execution_id,
            data=NodeFinishStreamResponse.Data(
                id=workflow_node_execution.id,
                node_id=workflow_node_execution.node_id,
                node_type=workflow_node_execution.node_type,
                index=workflow_node_execution.index,
                title=workflow_node_execution.title,
                predecessor_node_id=workflow_node_execution.predecessor_node_id,
                inputs=workflow_node_execution.get_response_inputs(),
                inputs_truncated=workflow_node_execution.inputs_truncated,
                process_data=workflow_node_execution.get_response_process_data(),
                process_data_truncated=workflow_node_execution.process_data_truncated,
                outputs=json_converter.to_json_encodable(workflow_node_execution.get_response_outputs()),
                outputs_truncated=workflow_node_execution.outputs_truncated,
                status=workflow_node_execution.status,
                error=workflow_node_execution.error,
                elapsed_time=workflow_node_execution.elapsed_time,
                execution_metadata=workflow_node_execution.metadata,
                created_at=int(workflow_node_execution.created_at.timestamp()),
                finished_at=int(workflow_node_execution.finished_at.timestamp()),
                files=self.fetch_files_from_node_outputs(workflow_node_execution.outputs or {}),
                parallel_id=event.parallel_id,
                parallel_start_node_id=event.parallel_start_node_id,
                parent_parallel_id=event.parent_parallel_id,
                parent_parallel_start_node_id=event.parent_parallel_start_node_id,
                iteration_id=event.in_iteration_id,
                loop_id=event.in_loop_id,
            ),
        )

    def workflow_node_retry_to_stream_response(
        self,
        *,
        event: QueueNodeRetryEvent,
        task_id: str,
        workflow_node_execution: WorkflowNodeExecution,
    ) -> Optional[Union[NodeRetryStreamResponse, NodeFinishStreamResponse]]:
        if workflow_node_execution.node_type in {NodeType.ITERATION, NodeType.LOOP}:
            return None
        if not workflow_node_execution.workflow_execution_id:
            return None
        if not workflow_node_execution.finished_at:
            return None

        json_converter = WorkflowRuntimeTypeConverter()

        return NodeRetryStreamResponse(
            task_id=task_id,
            workflow_run_id=workflow_node_execution.workflow_execution_id,
            data=NodeRetryStreamResponse.Data(
                id=workflow_node_execution.id,
                node_id=workflow_node_execution.node_id,
                node_type=workflow_node_execution.node_type,
                index=workflow_node_execution.index,
                title=workflow_node_execution.title,
                predecessor_node_id=workflow_node_execution.predecessor_node_id,
                inputs=workflow_node_execution.get_response_inputs(),
                inputs_truncated=workflow_node_execution.inputs_truncated,
                process_data=workflow_node_execution.get_response_process_data(),
                process_data_truncated=workflow_node_execution.process_data_truncated,
                outputs=json_converter.to_json_encodable(workflow_node_execution.get_response_outputs()),
                outputs_truncated=workflow_node_execution.outputs_truncated,
                status=workflow_node_execution.status,
                error=workflow_node_execution.error,
                elapsed_time=workflow_node_execution.elapsed_time,
                execution_metadata=workflow_node_execution.metadata,
                created_at=int(workflow_node_execution.created_at.timestamp()),
                finished_at=int(workflow_node_execution.finished_at.timestamp()),
                files=self.fetch_files_from_node_outputs(workflow_node_execution.outputs or {}),
                parallel_id=event.parallel_id,
                parallel_start_node_id=event.parallel_start_node_id,
                parent_parallel_id=event.parent_parallel_id,
                parent_parallel_start_node_id=event.parent_parallel_start_node_id,
                iteration_id=event.in_iteration_id,
                loop_id=event.in_loop_id,
                retry_index=event.retry_index,
            ),
        )

    def workflow_parallel_branch_start_to_stream_response(
        self,
        *,
        task_id: str,
        workflow_execution_id: str,
        event: QueueParallelBranchRunStartedEvent,
    ) -> ParallelBranchStartStreamResponse:
        return ParallelBranchStartStreamResponse(
            task_id=task_id,
            workflow_run_id=workflow_execution_id,
            data=ParallelBranchStartStreamResponse.Data(
                parallel_id=event.parallel_id,
                parallel_branch_id=event.parallel_start_node_id,
                parent_parallel_id=event.parent_parallel_id,
                parent_parallel_start_node_id=event.parent_parallel_start_node_id,
                iteration_id=event.in_iteration_id,
                loop_id=event.in_loop_id,
                created_at=int(time.time()),
            ),
        )

    def workflow_parallel_branch_finished_to_stream_response(
        self,
        *,
        task_id: str,
        workflow_execution_id: str,
        event: QueueParallelBranchRunSucceededEvent | QueueParallelBranchRunFailedEvent,
    ) -> ParallelBranchFinishedStreamResponse:
        return ParallelBranchFinishedStreamResponse(
            task_id=task_id,
            workflow_run_id=workflow_execution_id,
            data=ParallelBranchFinishedStreamResponse.Data(
                parallel_id=event.parallel_id,
                parallel_branch_id=event.parallel_start_node_id,
                parent_parallel_id=event.parent_parallel_id,
                parent_parallel_start_node_id=event.parent_parallel_start_node_id,
                iteration_id=event.in_iteration_id,
                loop_id=event.in_loop_id,
                status="succeeded" if isinstance(event, QueueParallelBranchRunSucceededEvent) else "failed",
                error=event.error if isinstance(event, QueueParallelBranchRunFailedEvent) else None,
                created_at=int(time.time()),
            ),
        )

    def workflow_iteration_start_to_stream_response(
        self,
        *,
        task_id: str,
        workflow_execution_id: str,
        event: QueueIterationStartEvent,
    ) -> IterationNodeStartStreamResponse:
        new_inputs, truncated = self._truncator.truncate_io_mapping(event.inputs or {})
        return IterationNodeStartStreamResponse(
            task_id=task_id,
            workflow_run_id=workflow_execution_id,
            data=IterationNodeStartStreamResponse.Data(
                id=event.node_id,
                node_id=event.node_id,
                node_type=event.node_type.value,
                title=event.node_data.title,
                created_at=int(time.time()),
                extras={},
                inputs=new_inputs,
                inputs_truncated=truncated,
                metadata=event.metadata or {},
                parallel_id=event.parallel_id,
                parallel_start_node_id=event.parallel_start_node_id,
            ),
        )

    def workflow_iteration_next_to_stream_response(
        self,
        *,
        task_id: str,
        workflow_execution_id: str,
        event: QueueIterationNextEvent,
    ) -> IterationNodeNextStreamResponse:
        return IterationNodeNextStreamResponse(
            task_id=task_id,
            workflow_run_id=workflow_execution_id,
            data=IterationNodeNextStreamResponse.Data(
                id=event.node_id,
                node_id=event.node_id,
                node_type=event.node_type.value,
                title=event.node_data.title,
                index=event.index,
                # The `pre_iteration_output` field is not utilized by the frontend.
                # Previously, it was assigned the value of `event.output`.
                pre_iteration_output={},
                created_at=int(time.time()),
                extras={},
                parallel_id=event.parallel_id,
                parallel_start_node_id=event.parallel_start_node_id,
                parallel_mode_run_id=event.parallel_mode_run_id,
                duration=event.duration,
            ),
        )

    def workflow_iteration_completed_to_stream_response(
        self,
        *,
        task_id: str,
        workflow_execution_id: str,
        event: QueueIterationCompletedEvent,
    ) -> IterationNodeCompletedStreamResponse:
        json_converter = WorkflowRuntimeTypeConverter()

        new_inputs, inputs_truncated = self._truncator.truncate_io_mapping(event.inputs or {})
        new_outputs, outputs_truncated = self._truncator.truncate_io_mapping(
            json_converter.to_json_encodable(event.outputs) or {}
        )
        return IterationNodeCompletedStreamResponse(
            task_id=task_id,
            workflow_run_id=workflow_execution_id,
            data=IterationNodeCompletedStreamResponse.Data(
                id=event.node_id,
                node_id=event.node_id,
                node_type=event.node_type.value,
                title=event.node_data.title,
                outputs=new_outputs,
                outputs_truncated=outputs_truncated,
                created_at=int(time.time()),
                extras={},
                inputs=new_inputs,
                inputs_truncated=inputs_truncated,
                status=WorkflowNodeExecutionStatus.SUCCEEDED
                if event.error is None
                else WorkflowNodeExecutionStatus.FAILED,
                error=None,
                elapsed_time=(naive_utc_now() - event.start_at).total_seconds(),
                total_tokens=event.metadata.get("total_tokens", 0) if event.metadata else 0,
                execution_metadata=event.metadata,
                finished_at=int(time.time()),
                steps=event.steps,
                parallel_id=event.parallel_id,
                parallel_start_node_id=event.parallel_start_node_id,
            ),
        )

    def workflow_loop_start_to_stream_response(
        self, *, task_id: str, workflow_execution_id: str, event: QueueLoopStartEvent
    ) -> LoopNodeStartStreamResponse:
        new_inputs, truncated = self._truncator.truncate_io_mapping(event.inputs or {})
        return LoopNodeStartStreamResponse(
            task_id=task_id,
            workflow_run_id=workflow_execution_id,
            data=LoopNodeStartStreamResponse.Data(
                id=event.node_id,
                node_id=event.node_id,
                node_type=event.node_type.value,
                title=event.node_data.title,
                created_at=int(time.time()),
                extras={},
                inputs=new_inputs,
                inputs_truncated=truncated,
                metadata=event.metadata or {},
                parallel_id=event.parallel_id,
                parallel_start_node_id=event.parallel_start_node_id,
            ),
        )

    def workflow_loop_next_to_stream_response(
        self,
        *,
        task_id: str,
        workflow_execution_id: str,
        event: QueueLoopNextEvent,
    ) -> LoopNodeNextStreamResponse:
        return LoopNodeNextStreamResponse(
            task_id=task_id,
            workflow_run_id=workflow_execution_id,
            data=LoopNodeNextStreamResponse.Data(
                id=event.node_id,
                node_id=event.node_id,
                node_type=event.node_type.value,
                title=event.node_data.title,
                index=event.index,
                # The `pre_loop_output` field is not utilized by the frontend.
                # Previously, it was assigned the value of `event.output`.
                pre_loop_output={},
                created_at=int(time.time()),
                extras={},
                parallel_id=event.parallel_id,
                parallel_start_node_id=event.parallel_start_node_id,
                parallel_mode_run_id=event.parallel_mode_run_id,
                duration=event.duration,
            ),
        )

    def workflow_loop_completed_to_stream_response(
        self,
        *,
        task_id: str,
        workflow_execution_id: str,
        event: QueueLoopCompletedEvent,
    ) -> LoopNodeCompletedStreamResponse:
        json_converter = WorkflowRuntimeTypeConverter()
        new_inputs, inputs_truncated = self._truncator.truncate_io_mapping(event.inputs or {})
        new_outputs, outputs_truncated = self._truncator.truncate_io_mapping(
            json_converter.to_json_encodable(event.outputs) or {}
        )
        return LoopNodeCompletedStreamResponse(
            task_id=task_id,
            workflow_run_id=workflow_execution_id,
            data=LoopNodeCompletedStreamResponse.Data(
                id=event.node_id,
                node_id=event.node_id,
                node_type=event.node_type.value,
                title=event.node_data.title,
                outputs=new_outputs,
                outputs_truncated=outputs_truncated,
                created_at=int(time.time()),
                extras={},
                inputs=new_inputs,
                inputs_truncated=inputs_truncated,
                status=WorkflowNodeExecutionStatus.SUCCEEDED
                if event.error is None
                else WorkflowNodeExecutionStatus.FAILED,
                error=None,
                elapsed_time=(naive_utc_now() - event.start_at).total_seconds(),
                total_tokens=event.metadata.get("total_tokens", 0) if event.metadata else 0,
                execution_metadata=event.metadata,
                finished_at=int(time.time()),
                steps=event.steps,
                parallel_id=event.parallel_id,
                parallel_start_node_id=event.parallel_start_node_id,
            ),
        )

    def fetch_files_from_node_outputs(self, outputs_dict: Mapping[str, Any] | None) -> Sequence[Mapping[str, Any]]:
        """
        Fetch files from node outputs
        :param outputs_dict: node outputs dict
        :return:
        """
        if not outputs_dict:
            return []

        files = [self._fetch_files_from_variable_value(output_value) for output_value in outputs_dict.values()]
        # Remove None
        files = [file for file in files if file]
        # Flatten list
        # Flatten the list of sequences into a single list of mappings
        flattened_files = [file for sublist in files if sublist for file in sublist]

        # Convert to tuple to match Sequence type
        return tuple(flattened_files)

    @classmethod
    def _fetch_files_from_variable_value(cls, value: Union[dict, list, Segment]) -> Sequence[Mapping[str, Any]]:
        """
        Fetch files from variable value
        :param value: variable value
        :return:
        """
        if not value:
            return []

        files: list[Mapping[str, Any]] = []
        if isinstance(value, FileSegment):
            files.append(value.value.to_dict())
        elif isinstance(value, ArrayFileSegment):
            files.extend([i.to_dict() for i in value.value])
        elif isinstance(value, File):
            files.append(value.to_dict())
        elif isinstance(value, list):
            for item in value:
                file = cls._get_file_var_from_value(item)
                if file:
                    files.append(file)
        elif isinstance(
            value,
            dict,
        ):
            file = cls._get_file_var_from_value(value)
            if file:
                files.append(file)

        return files

    @classmethod
    def _get_file_var_from_value(cls, value: Union[dict, list]) -> Mapping[str, Any] | None:
        """
        Get file var from value
        :param value: variable value
        :return:
        """
        if not value:
            return None

        if isinstance(value, dict) and value.get("dify_model_identity") == FILE_MODEL_IDENTITY:
            return value
        elif isinstance(value, File):
            return value.to_dict()

        return None

    def handle_agent_log(self, task_id: str, event: QueueAgentLogEvent) -> AgentLogStreamResponse:
        """
        Handle agent log
        :param task_id: task id
        :param event: agent log event
        :return:
        """
        return AgentLogStreamResponse(
            task_id=task_id,
            data=AgentLogStreamResponse.Data(
                node_execution_id=event.node_execution_id,
                id=event.id,
                parent_id=event.parent_id,
                label=event.label,
                error=event.error,
                status=event.status,
                data=event.data,
                metadata=event.metadata,
                node_id=event.node_id,
            ),
        )<|MERGE_RESOLUTION|>--- conflicted
+++ resolved
@@ -3,58 +3,37 @@
 from datetime import UTC, datetime
 from typing import Any, Optional, Union, cast
 
-from sqlalchemy.orm import Session
-
-from core.app.entities.app_invoke_entities import AdvancedChatAppGenerateEntity, WorkflowAppGenerateEntity
+from core.app.entities.app_invoke_entities import (
+    AdvancedChatAppGenerateEntity, WorkflowAppGenerateEntity)
 from core.app.entities.queue_entities import (
-    QueueAgentLogEvent,
-    QueueIterationCompletedEvent,
-    QueueIterationNextEvent,
-    QueueIterationStartEvent,
-    QueueLoopCompletedEvent,
-    QueueLoopNextEvent,
-    QueueLoopStartEvent,
-    QueueNodeExceptionEvent,
-    QueueNodeFailedEvent,
-    QueueNodeInIterationFailedEvent,
-    QueueNodeInLoopFailedEvent,
-    QueueNodeRetryEvent,
-    QueueNodeStartedEvent,
-    QueueNodeSucceededEvent,
-    QueueParallelBranchRunFailedEvent,
-    QueueParallelBranchRunStartedEvent,
-    QueueParallelBranchRunSucceededEvent,
-)
+    QueueAgentLogEvent, QueueIterationCompletedEvent, QueueIterationNextEvent,
+    QueueIterationStartEvent, QueueLoopCompletedEvent, QueueLoopNextEvent,
+    QueueLoopStartEvent, QueueNodeExceptionEvent, QueueNodeFailedEvent,
+    QueueNodeInIterationFailedEvent, QueueNodeInLoopFailedEvent,
+    QueueNodeRetryEvent, QueueNodeStartedEvent, QueueNodeSucceededEvent,
+    QueueParallelBranchRunFailedEvent, QueueParallelBranchRunStartedEvent,
+    QueueParallelBranchRunSucceededEvent)
 from core.app.entities.task_entities import (
-    AgentLogStreamResponse,
-    IterationNodeCompletedStreamResponse,
-    IterationNodeNextStreamResponse,
-    IterationNodeStartStreamResponse,
-    LoopNodeCompletedStreamResponse,
-    LoopNodeNextStreamResponse,
-    LoopNodeStartStreamResponse,
-    NodeFinishStreamResponse,
-    NodeRetryStreamResponse,
-    NodeStartStreamResponse,
-    ParallelBranchFinishedStreamResponse,
-    ParallelBranchStartStreamResponse,
-    WorkflowFinishStreamResponse,
-    WorkflowStartStreamResponse,
-)
+    AgentLogStreamResponse, IterationNodeCompletedStreamResponse,
+    IterationNodeNextStreamResponse, IterationNodeStartStreamResponse,
+    LoopNodeCompletedStreamResponse, LoopNodeNextStreamResponse,
+    LoopNodeStartStreamResponse, NodeFinishStreamResponse,
+    NodeRetryStreamResponse, NodeStartStreamResponse,
+    ParallelBranchFinishedStreamResponse, ParallelBranchStartStreamResponse,
+    WorkflowFinishStreamResponse, WorkflowStartStreamResponse)
 from core.file import FILE_MODEL_IDENTITY, File
 from core.tools.tool_manager import ToolManager
 from core.variables.segments import ArrayFileSegment, FileSegment, Segment
 from core.workflow.entities.workflow_execution import WorkflowExecution
-from core.workflow.entities.workflow_node_execution import WorkflowNodeExecution, WorkflowNodeExecutionStatus
+from core.workflow.entities.workflow_node_execution import (
+    WorkflowNodeExecution, WorkflowNodeExecutionStatus)
 from core.workflow.nodes import NodeType
 from core.workflow.nodes.tool.entities import ToolNodeData
 from core.workflow.workflow_type_encoder import WorkflowRuntimeTypeConverter
 from libs.datetime_utils import naive_utc_now
-from models import (
-    Account,
-    EndUser,
-)
+from models import Account, EndUser
 from services.variable_truncator import VariableTruncator
+from sqlalchemy.orm import Session
 
 
 class WorkflowResponseConverter:
@@ -65,11 +44,7 @@
         user: Union[Account, EndUser],
     ) -> None:
         self._application_generate_entity = application_generate_entity
-<<<<<<< HEAD
         self._truncator = VariableTruncator.default()
-=======
-        self._user = user
->>>>>>> 74a2376b
 
     def workflow_start_to_stream_response(
         self,
