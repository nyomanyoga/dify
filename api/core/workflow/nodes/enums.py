--- conflicted
+++ resolved
@@ -22,9 +22,7 @@
     VARIABLE_ASSIGNER = "assigner"
     DOCUMENT_EXTRACTOR = "document-extractor"
     LIST_OPERATOR = "list-operator"
-<<<<<<< HEAD
     AGENT = "agent"
-=======
 
 
 class ErrorStrategy(StrEnum):
@@ -37,5 +35,4 @@
     SUCCESS = "success-branch"
 
 
-CONTINUE_ON_ERROR_NODE_TYPE = [NodeType.LLM, NodeType.CODE, NodeType.TOOL, NodeType.HTTP_REQUEST]
->>>>>>> 4b402c40
+CONTINUE_ON_ERROR_NODE_TYPE = [NodeType.LLM, NodeType.CODE, NodeType.TOOL, NodeType.HTTP_REQUEST]