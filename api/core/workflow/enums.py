from enum import StrEnum


class SystemVariableKey(StrEnum):
    """
    System Variables.
    """

    QUERY = "query"
    FILES = "files"
    CONVERSATION_ID = "conversation_id"
    USER_ID = "user_id"
    DIALOGUE_COUNT = "dialogue_count"
    APP_ID = "app_id"
    WORKFLOW_ID = "workflow_id"
<<<<<<< HEAD
    WORKFLOW_RUN_ID = "workflow_run_id"
    # RAG Pipeline
    DOCUMENT_ID = "document_id"
    BATCH = "batch"
    DATASET_ID = "dataset_id"
    DATASOURCE_TYPE = "datasource_type"
    DATASOURCE_INFO = "datasource_info"
    INVOKE_FROM = "invoke_from"
=======
    WORKFLOW_EXECUTION_ID = "workflow_run_id"
>>>>>>> ca0b268a
<|MERGE_RESOLUTION|>--- conflicted
+++ resolved
@@ -13,15 +13,11 @@
     DIALOGUE_COUNT = "dialogue_count"
     APP_ID = "app_id"
     WORKFLOW_ID = "workflow_id"
-<<<<<<< HEAD
-    WORKFLOW_RUN_ID = "workflow_run_id"
+    WORKFLOW_EXECUTION_ID = "workflow_run_id"
     # RAG Pipeline
     DOCUMENT_ID = "document_id"
     BATCH = "batch"
     DATASET_ID = "dataset_id"
     DATASOURCE_TYPE = "datasource_type"
     DATASOURCE_INFO = "datasource_info"
-    INVOKE_FROM = "invoke_from"
-=======
-    WORKFLOW_EXECUTION_ID = "workflow_run_id"
->>>>>>> ca0b268a
+    INVOKE_FROM = "invoke_from"