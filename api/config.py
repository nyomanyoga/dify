--- conflicted
+++ resolved
@@ -64,12 +64,9 @@
     'ETL_TYPE': 'dify',
     'KEYWORD_STORE': 'jieba',
     'BATCH_UPLOAD_LIMIT': 20,
-<<<<<<< HEAD
     'CODE_EXECUTION_ENDPOINT': '',
-    'CODE_EXECUTION_API_KEY': ''
-=======
+    'CODE_EXECUTION_API_KEY': '',
     'TOOL_ICON_CACHE_MAX_AGE': 3600,
->>>>>>> 40dbf307
 }
 
 
