--- conflicted
+++ resolved
@@ -79,10 +79,6 @@
         <div className={s.content}>
           <div className={s.subTitle}>{t('explore.appCustomize.subTitle')}</div>
           <div className='flex items-center justify-between space-x-2'>
-<<<<<<< HEAD
-            <AppIcon size='large' onClick={() => { setShowEmojiPicker(true) }} className='cursor-pointer' icon={emoji.icon} background={emoji.icon_background} />
-            <Input
-=======
             <AppIcon
               size='large'
               onClick={() => { setShowAppIconPicker(true) }}
@@ -92,8 +88,7 @@
               background={appIcon.type === 'image' ? undefined : appIcon.background}
               imageUrl={appIcon.type === 'image' ? appIcon.url : undefined}
             />
-            <input
->>>>>>> 6435b4eb
+            <Input
               value={name}
               onChange={e => setName(e.target.value)}
               className='h-10'
