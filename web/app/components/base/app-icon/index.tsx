'use client'
import React, { type FC, useRef } from 'react'
import { init } from 'emoji-mart'
import data from '@emoji-mart/data'
import { cva } from 'class-variance-authority'
import type { AppIconType } from '@/types/app'
import classNames from '@/utils/classnames'
import { useHover } from 'ahooks'
import { RiEditLine } from '@remixicon/react'

init({ data })

export type AppIconProps = {
  size?: 'xs' | 'tiny' | 'small' | 'medium' | 'large' | 'xl' | 'xxl'
  rounded?: boolean
  iconType?: AppIconType | null
  icon?: string
  background?: string | null
  imageUrl?: string | null
  className?: string
  innerIcon?: React.ReactNode
<<<<<<< HEAD
  showEditIcon?: boolean
=======
  coverElement?: React.ReactNode
>>>>>>> d9eb5554
  onClick?: () => void
}
const appIconVariants = cva(
  'flex items-center justify-center relative grow-0 shrink-0 overflow-hidden leading-none border-[0.5px] border-divider-regular',
  {
    variants: {
      size: {
        xs: 'w-4 h-4 text-xs rounded-[4px]',
        tiny: 'w-6 h-6 text-base rounded-md',
        small: 'w-8 h-8 text-xl rounded-lg',
        medium: 'w-9 h-9 text-[22px] rounded-[10px]',
        large: 'w-10 h-10 text-[24px] rounded-[10px]',
        xl: 'w-12 h-12 text-[28px] rounded-xl',
        xxl: 'w-14 h-14 text-[32px] rounded-2xl',
      },
      rounded: {
        true: 'rounded-full',
      },
    },
    defaultVariants: {
      size: 'medium',
      rounded: false,
    },
  })
const EditIconWrapperVariants = cva(
  'absolute left-0 top-0 z-10 flex items-center justify-center bg-background-overlay-alt',
  {
    variants: {
      size: {
        xs: 'w-4 h-4 rounded-[4px]',
        tiny: 'w-6 h-6 rounded-md',
        small: 'w-8 h-8 rounded-lg',
        medium: 'w-9 h-9 rounded-[10px]',
        large: 'w-10 h-10 rounded-[10px]',
        xl: 'w-12 h-12 rounded-xl',
        xxl: 'w-14 h-14 rounded-2xl',
      },
      rounded: {
        true: 'rounded-full',
      },
    },
    defaultVariants: {
      size: 'medium',
      rounded: false,
    },
  })
const EditIconVariants = cva(
  'text-text-primary-on-surface',
  {
    variants: {
      size: {
        xs: 'size-3',
        tiny: 'size-3.5',
        small: 'size-5',
        medium: 'size-[22px]',
        large: 'size-6',
        xl: 'size-7',
        xxl: 'size-8',
      },
    },
    defaultVariants: {
      size: 'medium',
    },
  })
const AppIcon: FC<AppIconProps> = ({
  size = 'medium',
  rounded = false,
  iconType,
  icon,
  background,
  imageUrl,
  className,
  innerIcon,
  coverElement,
  onClick,
  showEditIcon = false,
}) => {
  const isValidImageIcon = iconType === 'image' && imageUrl
  const Icon = (icon && icon !== '') ? <em-emoji id={icon} /> : <em-emoji id='🤖' />
  const wrapperRef = useRef<HTMLSpanElement>(null)
  const isHovering = useHover(wrapperRef)

<<<<<<< HEAD
  return (
    <span
      ref={wrapperRef}
      className={classNames(appIconVariants({ size, rounded }), className)}
      style={{ background: isValidImageIcon ? undefined : (background || '#FFEAD5') }}
      onClick={onClick}
    >
      {
        isValidImageIcon
          ? <img src={imageUrl} className='h-full w-full' alt='app icon' />
          : (innerIcon || Icon)
      }
      {
        showEditIcon && isHovering && (
          <div className={EditIconWrapperVariants({ size, rounded })}>
            <RiEditLine className={EditIconVariants({ size })} />
          </div>
        )
      }
    </span>
  )
=======
  return <span
    className={classNames(appIconVariants({ size, rounded }), className)}
    style={{ background: isValidImageIcon ? undefined : (background || '#FFEAD5') }}
    onClick={onClick}
  >
    {isValidImageIcon

      ? <img src={imageUrl} className="h-full w-full" alt="app icon" />
      : (innerIcon || ((icon && icon !== '') ? <em-emoji id={icon} /> : <em-emoji id='🤖' />))
    }
    {coverElement}
  </span>
>>>>>>> d9eb5554
}

export default React.memo(AppIcon)<|MERGE_RESOLUTION|>--- conflicted
+++ resolved
@@ -19,11 +19,8 @@
   imageUrl?: string | null
   className?: string
   innerIcon?: React.ReactNode
-<<<<<<< HEAD
+  coverElement?: React.ReactNode
   showEditIcon?: boolean
-=======
-  coverElement?: React.ReactNode
->>>>>>> d9eb5554
   onClick?: () => void
 }
 const appIconVariants = cva(
@@ -106,7 +103,6 @@
   const wrapperRef = useRef<HTMLSpanElement>(null)
   const isHovering = useHover(wrapperRef)
 
-<<<<<<< HEAD
   return (
     <span
       ref={wrapperRef}
@@ -126,22 +122,9 @@
           </div>
         )
       }
+      {coverElement}
     </span>
   )
-=======
-  return <span
-    className={classNames(appIconVariants({ size, rounded }), className)}
-    style={{ background: isValidImageIcon ? undefined : (background || '#FFEAD5') }}
-    onClick={onClick}
-  >
-    {isValidImageIcon
-
-      ? <img src={imageUrl} className="h-full w-full" alt="app icon" />
-      : (innerIcon || ((icon && icon !== '') ? <em-emoji id={icon} /> : <em-emoji id='🤖' />))
-    }
-    {coverElement}
-  </span>
->>>>>>> d9eb5554
 }
 
 export default React.memo(AppIcon)