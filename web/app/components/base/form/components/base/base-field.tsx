--- conflicted
+++ resolved
@@ -62,19 +62,15 @@
     inputContainerClassName: formInputContainerClassName,
     inputClassName: formInputClassName,
     show_on = [],
-<<<<<<< HEAD
     url,
     help,
     selfFormProps,
     onChange,
     tooltip,
+    disabled: formSchemaDisabled,
   } = formSchema
   const type = typeof typeOrFn === 'function' ? typeOrFn(field.form) : typeOrFn
-=======
-    disabled: formSchemaDisabled,
-  } = formSchema
   const disabled = propsDisabled || formSchemaDisabled
->>>>>>> 6e674b51
 
   const memorizedLabel = useMemo(() => {
     if (isValidElement(label))
@@ -141,9 +137,11 @@
     })
   }, [values, show_on, field.name])
   const handleChange = useCallback((value: any) => {
+    if (disabled)
+      return
     field.handleChange(value)
     onChange?.(field.form, value)
-  }, [field, onChange])
+  }, [field, onChange, disabled])
 
   const selfProps = typeof selfFormProps === 'function' ? selfFormProps(field.form) : selfFormProps
 
@@ -304,11 +302,7 @@
                       inputClassName,
                       formInputClassName,
                     )}
-<<<<<<< HEAD
                     onClick={() => handleChange(option.value)}
-=======
-                    onClick={() => !disabled && field.handleChange(option.value)}
->>>>>>> 6e674b51
                   >
                     {
                       selfProps?.showRadioUI && (
