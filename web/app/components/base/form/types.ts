--- conflicted
+++ resolved
@@ -68,13 +68,10 @@
   inputContainerClassName?: string
   inputClassName?: string
   validators?: AnyValidators
-<<<<<<< HEAD
   selfFormProps?: ((form: AnyFormApi) => Record<string, any>) | Record<string, any>
   onChange?: (form: AnyFormApi, v: any) => void
-=======
   showRadioUI?: boolean
   disabled?: boolean
->>>>>>> 6e674b51
 }
 
 export type FormValues = Record<string, any>
