import {
  Fragment,
  memo,
  useCallback,
  useState,
} from 'react'
import ReactDOM from 'react-dom'
import {
  flip,
  offset,
  shift,
  useFloating,
} from '@floating-ui/react'
import type { TextNode } from 'lexical'
import type { MenuRenderFn } from '@lexical/react/LexicalTypeaheadMenuPlugin'
import { useLexicalComposerContext } from '@lexical/react/LexicalComposerContext'
import { LexicalTypeaheadMenuPlugin } from '@lexical/react/LexicalTypeaheadMenuPlugin'
import type {
  ContextBlockType,
  CurrentBlockType,
  ErrorMessageBlockType,
  ExternalToolBlockType,
  HistoryBlockType,
  LastRunBlockType,
  QueryBlockType,
  RequestURLBlockType,
  VariableBlockType,
  WorkflowVariableBlockType,
} from '../../types'
import { useBasicTypeaheadTriggerMatch } from '../../hooks'
import { INSERT_WORKFLOW_VARIABLE_BLOCK_COMMAND } from '../workflow-variable-block'
import { INSERT_VARIABLE_VALUE_BLOCK_COMMAND } from '../variable-block'
import { $splitNodeContainingQuery } from '../../utils'
import { useOptions } from './hooks'
import type { PickerBlockMenuOption } from './menu'
import VarReferenceVars from '@/app/components/workflow/nodes/_base/components/variable/var-reference-vars'
import { useEventEmitterContextContext } from '@/context/event-emitter'
import { KEY_ESCAPE_COMMAND } from 'lexical'
import { INSERT_CURRENT_BLOCK_COMMAND } from '../current-block'
import { GeneratorType } from '@/app/components/app/configuration/config/automatic/types'
import { INSERT_ERROR_MESSAGE_BLOCK_COMMAND } from '../error-message-block'
import { INSERT_LAST_RUN_BLOCK_COMMAND } from '../last-run-block'

type ComponentPickerProps = {
  triggerString: string
  contextBlock?: ContextBlockType
  queryBlock?: QueryBlockType
  requestURLBlock?: RequestURLBlockType
  historyBlock?: HistoryBlockType
  variableBlock?: VariableBlockType
  externalToolBlock?: ExternalToolBlockType
  workflowVariableBlock?: WorkflowVariableBlockType
  currentBlock?: CurrentBlockType
  errorMessageBlock?: ErrorMessageBlockType
  lastRunBlock?: LastRunBlockType
  isSupportFileVar?: boolean
}
const ComponentPicker = ({
  triggerString,
  contextBlock,
  queryBlock,
  requestURLBlock,
  historyBlock,
  variableBlock,
  externalToolBlock,
  workflowVariableBlock,
  currentBlock,
  errorMessageBlock,
  lastRunBlock,
  isSupportFileVar,
}: ComponentPickerProps) => {
  const { eventEmitter } = useEventEmitterContextContext()
  const { refs, floatingStyles, isPositioned } = useFloating({
    placement: 'bottom-start',
    middleware: [
      offset(0), // fix hide cursor
      shift({
        padding: 8,
      }),
      flip(),
    ],
  })
  const [editor] = useLexicalComposerContext()
  const checkForTriggerMatch = useBasicTypeaheadTriggerMatch(triggerString, {
    minLength: 0,
    maxLength: 0,
  })

  const [queryString, setQueryString] = useState<string | null>(null)

  eventEmitter?.useSubscription((v: any) => {
    if (v.type === INSERT_VARIABLE_VALUE_BLOCK_COMMAND)
      editor.dispatchCommand(INSERT_VARIABLE_VALUE_BLOCK_COMMAND, `{{${v.payload}}}`)
  })

  const {
    allFlattenOptions,
    workflowVariableOptions,
  } = useOptions(
    contextBlock,
    queryBlock,
    historyBlock,
    variableBlock,
    externalToolBlock,
    workflowVariableBlock,
<<<<<<< HEAD
    requestURLBlock,
=======
    currentBlock,
    errorMessageBlock,
    lastRunBlock,
>>>>>>> b08bfa20
  )

  const onSelectOption = useCallback(
    (
      selectedOption: PickerBlockMenuOption,
      nodeToRemove: TextNode | null,
      closeMenu: () => void,
    ) => {
      editor.update(() => {
        if (nodeToRemove && selectedOption?.key)
          nodeToRemove.remove()

        selectedOption.onSelectMenuOption()
        closeMenu()
      })
    },
    [editor],
  )

  const handleSelectWorkflowVariable = useCallback((variables: string[]) => {
    editor.update(() => {
      const needRemove = $splitNodeContainingQuery(checkForTriggerMatch(triggerString, editor)!)
      if (needRemove)
        needRemove.remove()
    })
    const isFlat = variables.length === 1
    if(isFlat) {
      const varName = variables[0]
      if(varName === 'current')
        editor.dispatchCommand(INSERT_CURRENT_BLOCK_COMMAND, currentBlock?.generatorType)
      else if (varName === 'error_message')
        editor.dispatchCommand(INSERT_ERROR_MESSAGE_BLOCK_COMMAND, null)
      else if (varName === 'last_run')
        editor.dispatchCommand(INSERT_LAST_RUN_BLOCK_COMMAND, null)
    }
    else if (variables[1] === 'sys.query' || variables[1] === 'sys.files') {
      editor.dispatchCommand(INSERT_WORKFLOW_VARIABLE_BLOCK_COMMAND, [variables[1]])
    }
    else {
      editor.dispatchCommand(INSERT_WORKFLOW_VARIABLE_BLOCK_COMMAND, variables)
    }
  }, [editor, currentBlock?.generatorType, checkForTriggerMatch, triggerString])

  const handleClose = useCallback(() => {
    const escapeEvent = new KeyboardEvent('keydown', { key: 'Escape' })
    editor.dispatchCommand(KEY_ESCAPE_COMMAND, escapeEvent)
  }, [editor])

  const renderMenu = useCallback<MenuRenderFn<PickerBlockMenuOption>>((
    anchorElementRef,
    { options, selectedIndex, selectOptionAndCleanUp, setHighlightedIndex },
  ) => {
    if (!(anchorElementRef.current && (allFlattenOptions.length || workflowVariableBlock?.show)))
      return null

    setTimeout(() => {
      if (anchorElementRef.current)
        refs.setReference(anchorElementRef.current)
    }, 0)

    return (
      <>
        {
          ReactDOM.createPortal(
            // The `LexicalMenu` will try to calculate the position of the floating menu based on the first child.
            // Since we use floating ui, we need to wrap it with a div to prevent the position calculation being affected.
            // See https://github.com/facebook/lexical/blob/ac97dfa9e14a73ea2d6934ff566282d7f758e8bb/packages/lexical-react/src/shared/LexicalMenu.ts#L493
            <div className='h-0 w-0'>
              <div
                className='w-[260px] rounded-lg border-[0.5px] border-components-panel-border bg-components-panel-bg-blur p-1 shadow-lg'
                style={{
                  ...floatingStyles,
                  visibility: isPositioned ? 'visible' : 'hidden',
                }}
                ref={refs.setFloating}
              >
                {
                  workflowVariableBlock?.show && (
                    <div className='p-1'>
                      <VarReferenceVars
                        searchBoxClassName='mt-1'
                        vars={workflowVariableOptions}
                        onChange={(variables: string[]) => {
                          handleSelectWorkflowVariable(variables)
                        }}
                        maxHeightClass='max-h-[34vh]'
                        isSupportFileVar={isSupportFileVar}
                        onClose={handleClose}
                        onBlur={handleClose}
                        autoFocus={false}
                        isInCodeGeneratorInstructionEditor={currentBlock?.generatorType === GeneratorType.code}
                      />
                    </div>
                  )
                }
                {
                  workflowVariableBlock?.show && !!options.length && (
                    <div className='my-1 h-px w-full -translate-x-1 bg-divider-subtle'></div>
                  )
                }
                <div>
                  {
                    options.map((option, index) => (
                      <Fragment key={option.key}>
                        {
                          // Divider
                          index !== 0 && options.at(index - 1)?.group !== option.group && (
                            <div className='my-1 h-px w-full -translate-x-1 bg-divider-subtle'></div>
                          )
                        }
                        {option.renderMenuOption({
                          queryString,
                          isSelected: selectedIndex === index,
                          onSelect: () => {
                            selectOptionAndCleanUp(option)
                          },
                          onSetHighlight: () => {
                            setHighlightedIndex(index)
                          },
                        })}
                      </Fragment>
                    ))
                  }
                </div>
              </div>
            </div>,
            anchorElementRef.current,
          )
        }
      </>
    )
  }, [allFlattenOptions.length, workflowVariableBlock?.show, floatingStyles, isPositioned, refs, workflowVariableOptions, isSupportFileVar, handleClose, currentBlock?.generatorType, handleSelectWorkflowVariable, queryString])

  return (
    <LexicalTypeaheadMenuPlugin
      options={allFlattenOptions}
      onQueryChange={setQueryString}
      onSelectOption={onSelectOption}
      // The `translate` class is used to workaround the issue that the `typeahead-menu` menu is not positioned as expected.
      // See also https://github.com/facebook/lexical/blob/772520509308e8ba7e4a82b6cd1996a78b3298d0/packages/lexical-react/src/shared/LexicalMenu.ts#L498
      //
      // We no need the position function of the `LexicalTypeaheadMenuPlugin`,
      // so the reference anchor should be positioned based on the range of the trigger string, and the menu will be positioned by the floating ui.
      anchorClassName='z-[999999] translate-y-[calc(-100%-3px)]'
      menuRenderFn={renderMenu}
      triggerFn={checkForTriggerMatch}
    />
  )
}

export default memo(ComponentPicker)<|MERGE_RESOLUTION|>--- conflicted
+++ resolved
@@ -103,13 +103,10 @@
     variableBlock,
     externalToolBlock,
     workflowVariableBlock,
-<<<<<<< HEAD
     requestURLBlock,
-=======
     currentBlock,
     errorMessageBlock,
     lastRunBlock,
->>>>>>> b08bfa20
   )
 
   const onSelectOption = useCallback(
