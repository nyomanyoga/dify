import type { Components } from 'react-markdown'
import ReactMarkdown from 'react-markdown'
import ReactEcharts from 'echarts-for-react'
import 'katex/dist/katex.min.css'
import RemarkMath from 'remark-math'
import RemarkBreaks from 'remark-breaks'
import RehypeKatex from 'rehype-katex'
import RemarkGfm from 'remark-gfm'
import RehypeRaw from 'rehype-raw'
import SyntaxHighlighter from 'react-syntax-highlighter'
import { atelierHeathLight } from 'react-syntax-highlighter/dist/esm/styles/hljs'
<<<<<<< HEAD
import type { RefObject } from 'react'
import { Component, createContext, memo, useContext, useEffect, useMemo, useRef, useState } from 'react'
=======
import { Component, memo, useMemo, useRef, useState } from 'react'
import type { CodeComponent } from 'react-markdown/lib/ast-to-react'
>>>>>>> 631cbcd7
import cn from '@/utils/classnames'
import CopyBtn from '@/app/components/base/copy-btn'
import SVGBtn from '@/app/components/base/svg'
import Flowchart from '@/app/components/base/mermaid'
import ImageGallery from '@/app/components/base/image-gallery'
import { useChatContext } from '@/app/components/base/chat/chat/context'
import VideoGallery from '@/app/components/base/video-gallery'
import AudioGallery from '@/app/components/base/audio-gallery'
import SVGRenderer from '@/app/components/base/svg-gallery'
import MarkdownButton from '@/app/components/base/markdown-blocks/button'
import MarkdownForm from '@/app/components/base/markdown-blocks/form'
import type { ElementContentMap } from 'hast'

// Available language https://github.com/react-syntax-highlighter/react-syntax-highlighter/blob/master/AVAILABLE_LANGUAGES_HLJS.MD
const capitalizationLanguageNameMap: Record<string, string> = {
  sql: 'SQL',
  javascript: 'JavaScript',
  java: 'Java',
  typescript: 'TypeScript',
  vbscript: 'VBScript',
  css: 'CSS',
  html: 'HTML',
  xml: 'XML',
  php: 'PHP',
  python: 'Python',
  yaml: 'Yaml',
  mermaid: 'Mermaid',
  markdown: 'MarkDown',
  makefile: 'MakeFile',
  echarts: 'ECharts',
  shell: 'Shell',
  powershell: 'PowerShell',
  json: 'JSON',
  latex: 'Latex',
  svg: 'SVG',
}
const getCorrectCapitalizationLanguageName = (language: string) => {
  if (!language)
    return 'Plain'

  if (language in capitalizationLanguageNameMap)
    return capitalizationLanguageNameMap[language]

  return language.charAt(0).toUpperCase() + language.substring(1)
}

const preprocessLaTeX = (content?: string) => {
  if (typeof content !== 'string')
    return content
  return content.replace(/\\\[(.*?)\\\]/g, (_, equation) => `$$${equation}$$`)
    .replace(/\\\((.*?)\\\)/g, (_, equation) => `$$${equation}$$`)
    .replace(/(^|[^\\])\$(.+?)\$/g, (_, prefix, equation) => `${prefix}$${equation}$`)
}

export function PreCode(props: { children: any }) {
  const ref = useRef<HTMLPreElement>(null)

  return (
    <pre ref={ref}>
      <span
        className="copy-code-button"
      ></span>
      {props.children}
    </pre>
  )
}

<<<<<<< HEAD
const useLazyLoad = (ref: RefObject<Element>): boolean => {
  const [isIntersecting, setIntersecting] = useState<boolean>(false)

  useEffect(() => {
    const observer = new IntersectionObserver(([entry]) => {
      if (entry.isIntersecting) {
        setIntersecting(true)
        observer.disconnect()
      }
    })

    if (ref.current)
      observer.observe(ref.current)

    return () => {
      observer.disconnect()
    }
  }, [ref])

  return isIntersecting
}

const PreContext = createContext({
  // if children not in PreContext, just leave inline true
  inline: true,
})

const PreBlock: Components['pre'] = (props) => {
  const { ...rest } = props
  return <PreContext.Provider value={{
    inline: false,
  }}>
    <pre {...rest} />
  </PreContext.Provider>
}

=======
>>>>>>> 631cbcd7
// **Add code block
// Avoid error #185 (Maximum update depth exceeded.
// This can happen when a component repeatedly calls setState inside componentWillUpdate or componentDidUpdate.
// React limits the number of nested updates to prevent infinite loops.)
// Reference A: https://reactjs.org/docs/error-decoder.html?invariant=185
// Reference B1: https://react.dev/reference/react/memo
// Reference B2: https://react.dev/reference/react/useMemo
// ****
// The original error that occurred in the streaming response during the conversation:
// Error: Minified React error 185;
// visit https://reactjs.org/docs/error-decoder.html?invariant=185 for the full message
// or use the non-minified dev environment for full errors and additional helpful warnings.

const CodeBlock: Components['code'] = memo(({ className, children, ...props }) => {
  const { inline } = useContext(PreContext)
  const [isSVG, setIsSVG] = useState(true)
  const match = /language-(\w+)/.exec(className || '')
  const language = match?.[1]
  const languageShowName = getCorrectCapitalizationLanguageName(language || '')
  const chartData = useMemo(() => {
    if (language === 'echarts') {
      try {
        return JSON.parse(String(children).replace(/\n$/, ''))
      }
<<<<<<< HEAD
      catch { }
=======
      catch (error) { }
>>>>>>> 631cbcd7
    }
    return JSON.parse('{"title":{"text":"ECharts error - Wrong JSON format."}}')
  }, [language, children])

  const renderCodeContent = useMemo(() => {
    const content = String(children).replace(/\n$/, '')
    if (language === 'mermaid' && isSVG) {
      return <Flowchart PrimitiveCode={content} />
    }
    else if (language === 'echarts') {
      return (
        <div style={{ minHeight: '350px', minWidth: '700px' }}>
          <ErrorBoundary>
            <ReactEcharts option={chartData} />
          </ErrorBoundary>
        </div>
      )
    }
    else if (language === 'svg' && isSVG) {
      return (
        <ErrorBoundary>
          <SVGRenderer content={content} />
        </ErrorBoundary>
      )
    }
    else {
      return (
        <SyntaxHighlighter
          {...props}
          style={atelierHeathLight}
          customStyle={{
            paddingLeft: 12,
            backgroundColor: '#fff',
          }}
          language={match?.[1]}
          showLineNumbers
          PreTag="div"
        >
          {content}
        </SyntaxHighlighter>
      )
    }
  }, [language, match, props, children, chartData, isSVG])

  if (inline || !match)
    return <code {...props} className={className}>{children}</code>

  return (
    <div>
      <div
        className='flex justify-between h-8 items-center p-1 pl-3 border-b'
        style={{
          borderColor: 'rgba(0, 0, 0, 0.05)',
        }}
      >
        <div className='text-[13px] text-gray-500 font-normal'>{languageShowName}</div>
        <div style={{ display: 'flex' }}>
          {(['mermaid', 'svg']).includes(language!) && <SVGBtn isSVG={isSVG} setIsSVG={setIsSVG} />}
          <CopyBtn
            className='mr-1'
            value={String(children).replace(/\n$/, '')}
            isPlain
          />
        </div>
      </div>
      {renderCodeContent}
    </div>
  )
})
// CodeBlock.displayName = 'CodeBlock'

const VideoBlock: Components['video'] = memo(({ node }) => {
  const srcs = node!.children.filter(child => 'properties' in child).map(child => (child as any).properties.src)
  if (srcs.length === 0)
    return null
  return <VideoGallery key={srcs.join()} srcs={srcs} />
})
// VideoBlock.displayName = 'VideoBlock'

const AudioBlock: Components['audio'] = memo(({ node }) => {
  const srcs = node!.children.filter(child => 'properties' in child).map(child => (child as any).properties.src)
  if (srcs.length === 0)
    return null
  return <AudioGallery key={srcs.join()} srcs={srcs} />
})
// AudioBlock.displayName = 'AudioBlock'

const ScriptBlock = memo(({ node }: any) => {
  const scriptContent = node.children[0]?.value || ''
  return `<script>${scriptContent}</script>`
})
ScriptBlock.displayName = 'ScriptBlock'

const Paragraph: Components['p'] = ({ node, children }) => {
  const children_node = node!.children
  if (children_node && children_node[0] && 'tagName' in children_node[0] && children_node[0].tagName === 'img')
    return <ImageGallery srcs={[children_node?.[0]?.properties?.src as string]} />
  return <p>{children}</p>
}

const Img: Components['img'] = ({ src }) => {
  return (<ImageGallery srcs={[src!]} />)
}

const Link: Components['a'] = ({ node, ...props }) => {
  if (node!.properties?.href && node!.properties.href?.toString().startsWith('abbr')) {
    // eslint-disable-next-line react-hooks/rules-of-hooks
    const { onSend } = useChatContext()
    const hidden_text = decodeURIComponent(node!.properties.href.toString().split('abbr:')[1])
    const title = (node!.children[0] as ElementContentMap['text'])?.value
    return <abbr className="underline decoration-dashed !decoration-primary-700 cursor-pointer" onClick={() => onSend?.(hidden_text)} title={title}>{title}</abbr>
  }
  else {
    const firstChild = node?.children?.[0] as ElementContentMap['text'] | undefined
    return <a {...props} target="_blank" className="underline decoration-dashed !decoration-primary-700 cursor-pointer">{
      firstChild
        ? firstChild.value
        : 'Download'
    }</a>
  }
}

export function Markdown(props: { content: string; className?: string }) {
  const latexContent = preprocessLaTeX(props.content)
  return (
    <div className={cn(props.className, 'markdown-body')}>
      <ReactMarkdown
        remarkPlugins={[RemarkGfm, RemarkMath, RemarkBreaks]}
        rehypePlugins={[
          RehypeKatex,
          RehypeRaw as any,
          // The Rehype plug-in is used to remove the ref attribute of an element
          () => {
            return (tree) => {
              const iterate = (node: any) => {
                if (node.type === 'element' && node.properties?.ref)
                  delete node.properties.ref

                if (node.children)
                  node.children.forEach(iterate)
              }
              tree.children.forEach(iterate)
            }
          },
        ]}
        disallowedElements={['iframe', 'head', 'html', 'meta', 'link', 'style', 'body']}
        components={{
          pre: PreBlock,
          code: CodeBlock,
          img: Img,
          video: VideoBlock,
          audio: AudioBlock,
          a: Link,
          p: Paragraph,
          button: MarkdownButton,
          form: MarkdownForm,
          script: ScriptBlock,
        }}
      >
        {/* Markdown detect has problem. */}
        {latexContent}
      </ReactMarkdown>
    </div>
  )
}

// **Add an ECharts runtime error handler
// Avoid error #7832 (Crash when ECharts accesses undefined objects)
// This can happen when a component attempts to access an undefined object that references an unregistered map, causing the program to crash.

export default class ErrorBoundary extends Component {
  constructor(props: any) {
    super(props)
    this.state = { hasError: false }
  }

  componentDidCatch(error: any, errorInfo: any) {
    this.setState({ hasError: true })
    console.error(error, errorInfo)
  }

  render() {
    // eslint-disable-next-line ts/ban-ts-comment
    // @ts-expect-error
    if (this.state.hasError)
      return <div>Oops! An error occurred. This could be due to an ECharts runtime error or invalid SVG content. <br />(see the browser console for more information)</div>
    // eslint-disable-next-line ts/ban-ts-comment
    // @ts-expect-error
    return this.props.children
  }
}<|MERGE_RESOLUTION|>--- conflicted
+++ resolved
@@ -9,13 +9,7 @@
 import RehypeRaw from 'rehype-raw'
 import SyntaxHighlighter from 'react-syntax-highlighter'
 import { atelierHeathLight } from 'react-syntax-highlighter/dist/esm/styles/hljs'
-<<<<<<< HEAD
-import type { RefObject } from 'react'
 import { Component, createContext, memo, useContext, useEffect, useMemo, useRef, useState } from 'react'
-=======
-import { Component, memo, useMemo, useRef, useState } from 'react'
-import type { CodeComponent } from 'react-markdown/lib/ast-to-react'
->>>>>>> 631cbcd7
 import cn from '@/utils/classnames'
 import CopyBtn from '@/app/components/base/copy-btn'
 import SVGBtn from '@/app/components/base/svg'
@@ -83,29 +77,6 @@
   )
 }
 
-<<<<<<< HEAD
-const useLazyLoad = (ref: RefObject<Element>): boolean => {
-  const [isIntersecting, setIntersecting] = useState<boolean>(false)
-
-  useEffect(() => {
-    const observer = new IntersectionObserver(([entry]) => {
-      if (entry.isIntersecting) {
-        setIntersecting(true)
-        observer.disconnect()
-      }
-    })
-
-    if (ref.current)
-      observer.observe(ref.current)
-
-    return () => {
-      observer.disconnect()
-    }
-  }, [ref])
-
-  return isIntersecting
-}
-
 const PreContext = createContext({
   // if children not in PreContext, just leave inline true
   inline: true,
@@ -120,8 +91,6 @@
   </PreContext.Provider>
 }
 
-=======
->>>>>>> 631cbcd7
 // **Add code block
 // Avoid error #185 (Maximum update depth exceeded.
 // This can happen when a component repeatedly calls setState inside componentWillUpdate or componentDidUpdate.
@@ -146,11 +115,7 @@
       try {
         return JSON.parse(String(children).replace(/\n$/, ''))
       }
-<<<<<<< HEAD
-      catch { }
-=======
       catch (error) { }
->>>>>>> 631cbcd7
     }
     return JSON.parse('{"title":{"text":"ECharts error - Wrong JSON format."}}')
   }, [language, children])
@@ -179,7 +144,7 @@
     else {
       return (
         <SyntaxHighlighter
-          {...props}
+          {...props as any}
           style={atelierHeathLight}
           customStyle={{
             paddingLeft: 12,
