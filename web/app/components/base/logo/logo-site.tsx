'use client'
import type { FC } from 'react'
import { WEB_PREFIX } from '@/config'
import classNames from '@/utils/classnames'
import { useGlobalPublicStore } from '@/context/global-public-context'

type LogoSiteProps = {
  className?: string
}

const LogoSite: FC<LogoSiteProps> = ({
  className,
}) => {
  const { systemFeatures } = useGlobalPublicStore()

  let src = `${basePath}/logo/logo.png`
  if (systemFeatures.branding.enabled)
    src = systemFeatures.branding.workspace_logo

  return (
    <img
<<<<<<< HEAD
      src={src}
=======
      src={`${WEB_PREFIX}/logo/logo.png`}
>>>>>>> 85eb55de
      className={classNames('block w-[22.651px] h-[24.5px]', className)}
      alt='logo'
    />
  )
}

export default LogoSite<|MERGE_RESOLUTION|>--- conflicted
+++ resolved
@@ -13,17 +13,13 @@
 }) => {
   const { systemFeatures } = useGlobalPublicStore()
 
-  let src = `${basePath}/logo/logo.png`
+  let src = `${WEB_PREFIX}/logo/logo.png`
   if (systemFeatures.branding.enabled)
     src = systemFeatures.branding.workspace_logo
 
   return (
     <img
-<<<<<<< HEAD
       src={src}
-=======
-      src={`${WEB_PREFIX}/logo/logo.png`}
->>>>>>> 85eb55de
       className={classNames('block w-[22.651px] h-[24.5px]', className)}
       alt='logo'
     />
