import {
  useCallback,
  useState,
} from 'react'
import { useTranslation } from 'react-i18next'
import {
  RiEditBoxLine,
  RiExpandRightLine,
  RiLayoutLeft2Line,
} from '@remixicon/react'
import { useChatWithHistoryContext } from '../context'
import AppIcon from '@/app/components/base/app-icon'
import ActionButton from '@/app/components/base/action-button'
import Button from '@/app/components/base/button'
import List from '@/app/components/base/chat/chat-with-history/sidebar/list'
import MenuDropdown from '@/app/components/share/text-generation/menu-dropdown'
import Confirm from '@/app/components/base/confirm'
import RenameModal from '@/app/components/base/chat/chat-with-history/sidebar/rename-modal'
import DifyLogo from '@/app/components/base/logo/dify-logo'
import type { ConversationItem } from '@/models/share'
import cn from '@/utils/classnames'
import { AccessMode } from '@/models/access-control'
import { useGlobalPublicStore } from '@/context/global-public-context'

type Props = {
  isPanel?: boolean
}

const Sidebar = ({ isPanel }: Props) => {
  const { t } = useTranslation()
  const {
    isInstalledApp,
    accessMode,
    appData,
    handleNewConversation,
    pinnedConversationList,
    conversationList,
    currentConversationId,
    handleChangeConversation,
    handlePinConversation,
    handleUnpinConversation,
    conversationRenaming,
    handleRenameConversation,
    handleDeleteConversation,
    sidebarCollapseState,
    handleSidebarCollapse,
    isMobile,
    isResponding,
  } = useChatWithHistoryContext()
  const isSidebarCollapsed = sidebarCollapseState
  const systemFeatures = useGlobalPublicStore(s => s.systemFeatures)
  const [showConfirm, setShowConfirm] = useState<ConversationItem | null>(null)
  const [showRename, setShowRename] = useState<ConversationItem | null>(null)

  const handleOperate = useCallback((type: string, item: ConversationItem) => {
    if (type === 'pin')
      handlePinConversation(item.id)

    if (type === 'unpin')
      handleUnpinConversation(item.id)

    if (type === 'delete')
      setShowConfirm(item)

    if (type === 'rename')
      setShowRename(item)
  }, [handlePinConversation, handleUnpinConversation])
  const handleCancelConfirm = useCallback(() => {
    setShowConfirm(null)
  }, [])
  const handleDelete = useCallback(() => {
    if (showConfirm)
      handleDeleteConversation(showConfirm.id, { onSuccess: handleCancelConfirm })
  }, [showConfirm, handleDeleteConversation, handleCancelConfirm])
  const handleCancelRename = useCallback(() => {
    setShowRename(null)
  }, [])
  const handleRename = useCallback((newName: string) => {
    if (showRename)
      handleRenameConversation(showRename.id, newName, { onSuccess: handleCancelRename })
  }, [showRename, handleRenameConversation, handleCancelRename])

  return (
    <div className={cn(
      'flex w-full grow flex-col',
      isPanel && 'rounded-xl border-[0.5px] border-components-panel-border-subtle bg-components-panel-bg shadow-lg',
    )}>
      <div className={cn(
        'flex shrink-0 items-center gap-3 p-3 pr-2',
      )}>
        <div className='shrink-0'>
          <AppIcon
            size='large'
            iconType={appData?.site.icon_type}
            icon={appData?.site.icon}
            background={appData?.site.icon_background}
            imageUrl={appData?.site.icon_url}
          />
        </div>
        <div className={cn('system-md-semibold grow truncate text-text-secondary')}>{appData?.site.title}</div>
        {!isMobile && isSidebarCollapsed && (
          <ActionButton size='l' onClick={() => handleSidebarCollapse(false)}>
            <RiExpandRightLine className='h-[18px] w-[18px]' />
          </ActionButton>
        )}
        {!isMobile && !isSidebarCollapsed && (
          <ActionButton size='l' onClick={() => handleSidebarCollapse(true)}>
            <RiLayoutLeft2Line className='h-[18px] w-[18px]' />
          </ActionButton>
        )}
      </div>
      <div className='shrink-0 px-3 py-4'>
        <Button variant='secondary-accent' disabled={isResponding} className='w-full justify-center' onClick={handleNewConversation}>
          <RiEditBoxLine className='mr-1 h-4 w-4' />
          {t('share.chat.newChat')}
        </Button>
      </div>
      <div className='h-0 grow space-y-2 overflow-y-auto px-3 pt-4'>
        {/* pinned list */}
        {!!pinnedConversationList.length && (
          <div className='mb-4'>
            <List
              isPin
              title={t('share.chat.pinnedTitle') || ''}
              list={pinnedConversationList}
              onChangeConversation={handleChangeConversation}
              onOperate={handleOperate}
              currentConversationId={currentConversationId}
            />
          </div>
        )}
        {!!conversationList.length && (
          <List
            title={(pinnedConversationList.length && t('share.chat.unpinnedTitle')) || ''}
            list={conversationList}
            onChangeConversation={handleChangeConversation}
            onOperate={handleOperate}
            currentConversationId={currentConversationId}
          />
        )}
      </div>
      <div className='flex shrink-0 items-center justify-between p-3'>
        <MenuDropdown hideLogout={isInstalledApp || accessMode === AccessMode.PUBLIC} placement='top-start' data={appData?.site} />
        {/* powered by */}
        <div className='shrink-0'>
          {!appData?.custom_config?.remove_webapp_brand && (
            <div className={cn(
              'flex shrink-0 items-center gap-1.5 px-1',
            )}>
              <div className='system-2xs-medium-uppercase text-text-tertiary'>{t('share.chat.poweredBy')}</div>
<<<<<<< HEAD
              {systemFeatures.branding.enabled ? (
                <img src={systemFeatures.branding.login_page_logo} alt='logo' className='block h-5 w-auto' />
              ) : (
                <LogoSite className='!h-5' />
=======
              {appData?.custom_config?.replace_webapp_logo && (
                <img src={appData?.custom_config?.replace_webapp_logo} alt='logo' className='block h-5 w-auto' />
              )}
              {!appData?.custom_config?.replace_webapp_logo && (
                <DifyLogo size='small' />
>>>>>>> dc75a109
              )}
            </div>
          )}
        </div>
        {!!showConfirm && (
          <Confirm
            title={t('share.chat.deleteConversation.title')}
            content={t('share.chat.deleteConversation.content') || ''}
            isShow
            onCancel={handleCancelConfirm}
            onConfirm={handleDelete}
          />
        )}
        {showRename && (
          <RenameModal
            isShow
            onClose={handleCancelRename}
            saveLoading={conversationRenaming}
            name={showRename?.name || ''}
            onSave={handleRename}
          />
        )}
      </div>
    </div>
  )
}

export default Sidebar<|MERGE_RESOLUTION|>--- conflicted
+++ resolved
@@ -148,19 +148,11 @@
               'flex shrink-0 items-center gap-1.5 px-1',
             )}>
               <div className='system-2xs-medium-uppercase text-text-tertiary'>{t('share.chat.poweredBy')}</div>
-<<<<<<< HEAD
               {systemFeatures.branding.enabled ? (
                 <img src={systemFeatures.branding.login_page_logo} alt='logo' className='block h-5 w-auto' />
               ) : (
-                <LogoSite className='!h-5' />
-=======
-              {appData?.custom_config?.replace_webapp_logo && (
-                <img src={appData?.custom_config?.replace_webapp_logo} alt='logo' className='block h-5 w-auto' />
-              )}
-              {!appData?.custom_config?.replace_webapp_logo && (
-                <DifyLogo size='small' />
->>>>>>> dc75a109
-              )}
+                <DifyLogo size='small' />)
+              }
             </div>
           )}
         </div>
