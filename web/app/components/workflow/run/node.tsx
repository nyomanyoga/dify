--- conflicted
+++ resolved
@@ -6,11 +6,7 @@
   RiAlertFill,
   RiArrowRightSLine,
   RiCheckboxCircleFill,
-<<<<<<< HEAD
-  RiErrorWarningFill,
-=======
   RiErrorWarningLine,
->>>>>>> dabfd746
   RiLoader2Line,
 } from '@remixicon/react'
 import BlockIcon from '../block-icon'
@@ -28,6 +24,7 @@
   className?: string
   nodeInfo: NodeTracing
   inMessage?: boolean
+  hideInfo?: boolean
   hideProcessDetail?: boolean
   onShowIterationDetail?: (detail: NodeTracing[][]) => void
   notShowIterationNav?: boolean
@@ -38,6 +35,7 @@
   className,
   nodeInfo,
   inMessage = false,
+  hideInfo = false,
   hideProcessDetail,
   onShowIterationDetail,
   notShowIterationNav,
@@ -86,18 +84,6 @@
     onShowIterationDetail?.(nodeInfo.details || [])
   }
   return (
-<<<<<<< HEAD
-    <div className={cn('px-2', inMessage && '!p-0', className)}>
-      <div className={cn(
-        'group transition-all bg-components-panel-on-panel-item-bg border-[0.5px] border-components-panel-border radius-lg shadow-xs hover:bg-components-panel-on-panel-item-bg-hover hover:shadow-sm',
-        !collapseState && 'hover:bg-components-panel-on-panel-item-bg',
-      )}>
-        <div
-          className={cn(
-            'flex items-center py-2 pl-[6px] pr-3 cursor-pointer',
-            inMessage && 'py-1.5 pl-[4px] pr-2',
-            !collapseState && 'pb-1',
-=======
     <div className={cn('px-2 py-1', className)}>
       <div className='group transition-all bg-background-default border border-components-panel-border rounded-[10px] shadows-shadow-xs hover:shadow-md'>
         <div
@@ -105,37 +91,19 @@
             'flex items-center pl-1 pr-3 cursor-pointer',
             hideInfo ? 'py-2' : 'py-1.5',
             !collapseState && (hideInfo ? '!pb-1' : '!pb-1.5'),
->>>>>>> dabfd746
           )}
           onClick={() => setCollapseState(!collapseState)}
         >
           {!hideProcessDetail && (
             <RiArrowRightSLine
               className={cn(
-<<<<<<< HEAD
-                'shrink-0 w-4 h-4 text-text-quaternary transition-all group-hover:text-text-tertiary',
-=======
                 'shrink-0 w-4 h-4 mr-1 text-text-quaternary transition-all group-hover:text-text-tertiary',
->>>>>>> dabfd746
                 !collapseState && 'rotate-90',
               )}
             />
           )}
           <BlockIcon size={inMessage ? 'xs' : 'sm'} className={cn('shrink-0 mr-2', inMessage && '!mr-1')} type={nodeInfo.node_type} toolIcon={nodeInfo.extras?.icon || nodeInfo.extras} />
           <div className={cn(
-<<<<<<< HEAD
-            'grow text-text-secondary system-sm-semibold-uppercase truncate',
-            inMessage && '!system-xs-semibold-uppercase',
-          )} title={nodeInfo.title}>{nodeInfo.title}</div>
-          {nodeInfo.status !== 'running' && !inMessage && (
-            <div className='shrink-0 text-text-tertiary system-xs-regular'>{`${getTime(nodeInfo.elapsed_time || 0)} · ${getTokenCount(nodeInfo.execution_metadata?.total_tokens || 0)} tokens`}</div>
-          )}
-          {nodeInfo.status === 'succeeded' && (
-            <RiCheckboxCircleFill className={cn('shrink-0 ml-2 w-4 h-4 text-text-success', inMessage && 'w-3.5 h-3.5')} />
-          )}
-          {nodeInfo.status === 'failed' && (
-            <RiErrorWarningFill className={cn('shrink-0 ml-2 w-4 h-4 text-text-destructive', inMessage && 'w-3.5 h-3.5')} />
-=======
             'grow text-text-secondary system-xs-semibold-uppercase truncate',
             hideInfo && '!text-xs',
           )} title={nodeInfo.title}>{nodeInfo.title}</div>
@@ -147,20 +115,15 @@
           )}
           {nodeInfo.status === 'failed' && (
             <RiErrorWarningLine className='shrink-0 ml-2 w-3.5 h-3.5 text-text-warning' />
->>>>>>> dabfd746
           )}
           {nodeInfo.status === 'stopped' && (
             <RiAlertFill className={cn('shrink-0 ml-2 w-4 h-4 text-text-warning-secondary', inMessage && 'w-3.5 h-3.5')} />
           )}
           {nodeInfo.status === 'running' && (
-<<<<<<< HEAD
-            <RiLoader2Line className={cn('shrink-0 ml-2 w-4 h-4 text-text-accent', inMessage && 'w-3.5 h-3.5')} />
-=======
             <div className='shrink-0 flex items-center text-text-accent text-[13px] leading-[16px] font-medium'>
               <span className='mr-2 text-xs font-normal'>Running</span>
               <RiLoader2Line className='w-3.5 h-3.5 animate-spin' />
             </div>
->>>>>>> dabfd746
           )}
         </div>
         {!collapseState && !hideProcessDetail && (
@@ -168,20 +131,6 @@
             {/* The nav to the iteration detail */}
             {isIterationNode && !notShowIterationNav && (
               <div className='mt-2 mb-1 !px-2'>
-<<<<<<< HEAD
-                <div
-                  className='flex items-center h-[34px] justify-between px-3 bg-background-section-burn border-[0.5px] border-components-panel-border rounded-lg cursor-pointer'
-                  onClick={handleOnShowIterationDetail}>
-                  <div className='system-sm-medium text-text-secondary'>{t('workflow.nodes.iteration.iteration', { count: nodeInfo.metadata?.iterator_length || nodeInfo.details?.length })}</div>
-                  {justShowIterationNavArrow
-                    ? (
-                      <RiArrowRightSLine className='w-3.5 h-3.5 text-text-tertiary' />
-                    )
-                    : (
-                      <div className='flex items-center space-x-1 text-text-accent'>
-                        <div className='system-sm-regular '>{t('workflow.common.viewDetailInTracingPanel')}</div>
-                        <RiArrowRightSLine className='w-3.5 h-3.5' />
-=======
                 <Button
                   className='flex items-center w-full self-stretch gap-2 px-3 py-2 bg-components-button-tertiary-bg-hover hover:bg-components-button-tertiary-bg-hover rounded-lg cursor-pointer border-none'
                   onClick={handleOnShowIterationDetail}
@@ -196,18 +145,13 @@
                       <div className='flex items-center space-x-1 text-[#155EEF]'>
                         <div className='text-[13px] font-normal '>{t('workflow.common.viewDetailInTracingPanel')}</div>
                         <RiArrowRightSLine className='w-4 h-4 text-components-button-tertiary-text flex-shrink-0' />
->>>>>>> dabfd746
                       </div>
                     )}
                 </Button>
                 <Split className='mt-2' />
               </div>
             )}
-<<<<<<< HEAD
-            <div className={cn('mb-1')}>
-=======
             <div className={cn('px-[10px]', hideInfo && '!px-2 !py-0.5')}>
->>>>>>> dabfd746
               {nodeInfo.status === 'stopped' && (
                 <StatusContainer status='stopped'>
                   {t('workflow.tracing.stopBy', { user: nodeInfo.created_by ? nodeInfo.created_by.name : 'N/A' })}
