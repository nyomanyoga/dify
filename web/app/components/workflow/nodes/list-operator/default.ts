<<<<<<< HEAD
import { VarType } from '../../types'
import type { NodeDefault } from '../../types'
=======
import { BlockEnum, VarType } from '../../types'
import type { NodeDefault, Var } from '../../types'
import { getNotExistVariablesByArray } from '../../utils/workflow'
>>>>>>> 85eb55de
import { comparisonOperatorNotRequireValue } from '../if-else/utils'
import { type ListFilterNodeType, OrderBy } from './types'
import { genNodeMetaData } from '@/app/components/workflow/utils'
import { BlockEnum } from '@/app/components/workflow/types'
import { BlockClassificationEnum } from '@/app/components/workflow/block-selector/types'
const i18nPrefix = 'workflow.errorMsg'

const metaData = genNodeMetaData({
  classification: BlockClassificationEnum.Utilities,
  sort: 2,
  type: BlockEnum.ListFilter,
})
const nodeDefault: NodeDefault<ListFilterNodeType> = {
  metaData,
  defaultValue: {
    variable: [],
    filter_by: {
      enabled: false,
      conditions: [],
    },
    extract_by: {
      enabled: false,
      serial: '1',
    },
    order_by: {
      enabled: false,
      key: '',
      value: OrderBy.ASC,
    },
    limit: {
      enabled: false,
      size: 10,
    },
  },
  checkValid(payload: ListFilterNodeType, t: any) {
    let errorMessages = ''
    const { variable, var_type, filter_by } = payload

    if (!errorMessages && !variable?.length)
      errorMessages = t(`${i18nPrefix}.fieldRequired`, { field: t('workflow.nodes.listFilter.inputVar') })

    // Check filter condition
    if (!errorMessages && filter_by?.enabled) {
      if (var_type === VarType.arrayFile && !filter_by.conditions[0]?.key)
        errorMessages = t(`${i18nPrefix}.fieldRequired`, { field: t('workflow.nodes.listFilter.filterConditionKey') })

      if (!errorMessages && !filter_by.conditions[0]?.comparison_operator)
        errorMessages = t(`${i18nPrefix}.fieldRequired`, { field: t('workflow.nodes.listFilter.filterConditionComparisonOperator') })

      if (!errorMessages && !comparisonOperatorNotRequireValue(filter_by.conditions[0]?.comparison_operator) && !filter_by.conditions[0]?.value)
        errorMessages = t(`${i18nPrefix}.fieldRequired`, { field: t('workflow.nodes.listFilter.filterConditionComparisonValue') })
    }

    return {
      isValid: !errorMessages,
      errorMessage: errorMessages,
    }
  },
  checkVarValid(payload: ListFilterNodeType, varMap: Record<string, Var>, t: any) {
    const errorMessageArr = []

    const variable_warnings = getNotExistVariablesByArray([payload.variable], varMap)
    if (variable_warnings.length)
      errorMessageArr.push(`${t('workflow.nodes.listFilter.inputVar')} ${t('workflow.common.referenceVar')}${variable_warnings.join('、')}${t('workflow.common.noExist')}`)
    return {
      isValid: true,
      warning_vars: variable_warnings,
      errorMessage: errorMessageArr,
    }
  },
}

export default nodeDefault<|MERGE_RESOLUTION|>--- conflicted
+++ resolved
@@ -1,15 +1,9 @@
-<<<<<<< HEAD
-import { VarType } from '../../types'
-import type { NodeDefault } from '../../types'
-=======
 import { BlockEnum, VarType } from '../../types'
 import type { NodeDefault, Var } from '../../types'
 import { getNotExistVariablesByArray } from '../../utils/workflow'
->>>>>>> 85eb55de
 import { comparisonOperatorNotRequireValue } from '../if-else/utils'
 import { type ListFilterNodeType, OrderBy } from './types'
 import { genNodeMetaData } from '@/app/components/workflow/utils'
-import { BlockEnum } from '@/app/components/workflow/types'
 import { BlockClassificationEnum } from '@/app/components/workflow/block-selector/types'
 const i18nPrefix = 'workflow.errorMsg'
 
