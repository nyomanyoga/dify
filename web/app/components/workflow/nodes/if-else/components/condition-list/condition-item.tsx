import {
  useCallback,
  useMemo,
  useState,
} from 'react'
import { useTranslation } from 'react-i18next'
import { RiDeleteBinLine } from '@remixicon/react'
import produce from 'immer'
import type { VarType as NumberVarType } from '../../../tool/types'
import type {
  Condition,
  HandleAddSubVariableCondition,
  HandleRemoveCondition,
  HandleToggleSubVariableConditionLogicalOperator,
  HandleUpdateCondition,
  HandleUpdateSubVariableCondition,
  handleRemoveSubVariableCondition,
} from '../../types'
import {
  ComparisonOperator,
} from '../../types'
import { comparisonOperatorNotRequireValue, getOperators } from '../../utils'
import ConditionNumberInput from '../condition-number-input'
import { FILE_TYPE_OPTIONS, SUB_VARIABLES, TRANSFER_METHOD } from '../../../constants'
import ConditionWrap from '../condition-wrap'
import ConditionOperator from './condition-operator'
import ConditionInput from './condition-input'
import { useWorkflowStore } from '@/app/components/workflow/store'

import ConditionVarSelector from './condition-var-selector'
import type {
  Node,
  NodeOutPutVar,
  ValueSelector,
  Var,
} from '@/app/components/workflow/types'
import { VarType } from '@/app/components/workflow/types'
import cn from '@/utils/classnames'
import { SimpleSelect as Select } from '@/app/components/base/select'
import { Variable02 } from '@/app/components/base/icons/src/vender/solid/development'
import BoolValue from '@/app/components/workflow/panel/chat-variable-panel/components/bool-value'
import { getVarType } from '@/app/components/workflow/nodes/_base/components/variable/utils'
import { useIsChatMode } from '@/app/components/workflow/hooks/use-workflow'
const optionNameI18NPrefix = 'workflow.nodes.ifElse.optionName'

type ConditionItemProps = {
  className?: string
  disabled?: boolean
  caseId: string
  conditionId: string // in isSubVariableKey it's the value of the parent condition's id
  condition: Condition // condition may the condition of case or condition of sub variable
  file?: { key: string }
  isSubVariableKey?: boolean
  isValueFieldShort?: boolean
  onRemoveCondition?: HandleRemoveCondition
  onUpdateCondition?: HandleUpdateCondition
  onAddSubVariableCondition?: HandleAddSubVariableCondition
  onRemoveSubVariableCondition?: handleRemoveSubVariableCondition
  onUpdateSubVariableCondition?: HandleUpdateSubVariableCondition
  onToggleSubVariableConditionLogicalOperator?: HandleToggleSubVariableConditionLogicalOperator
  nodeId: string
  nodesOutputVars: NodeOutPutVar[]
  availableNodes: Node[]
  numberVariables: NodeOutPutVar[]
  filterVar: (varPayload: Var) => boolean
}
const ConditionItem = ({
  className,
  disabled,
  caseId,
  conditionId,
  condition,
  file,
  isSubVariableKey,
  isValueFieldShort,
  onRemoveCondition,
  onUpdateCondition,
  onAddSubVariableCondition,
  onRemoveSubVariableCondition,
  onUpdateSubVariableCondition,
  onToggleSubVariableConditionLogicalOperator,
  nodeId,
  nodesOutputVars,
  availableNodes,
  numberVariables,
  filterVar,
}: ConditionItemProps) => {
  const { t } = useTranslation()
  const isChatMode = useIsChatMode()
  const [isHovered, setIsHovered] = useState(false)
  const [open, setOpen] = useState(false)

  const workflowStore = useWorkflowStore()
  const {
    setControlPromptEditorRerenderKey,
  } = workflowStore.getState()

  const doUpdateCondition = useCallback((newCondition: Condition) => {
    if (isSubVariableKey)
      onUpdateSubVariableCondition?.(caseId, conditionId, condition.id, newCondition)
    else
      onUpdateCondition?.(caseId, condition.id, newCondition)
  }, [caseId, condition, conditionId, isSubVariableKey, onUpdateCondition, onUpdateSubVariableCondition])

  const canChooseOperator = useMemo(() => {
    if (disabled)
      return false

    if (isSubVariableKey)
      return !!condition.key

    return true
  }, [condition.key, disabled, isSubVariableKey])
  const handleUpdateConditionOperator = useCallback((value: ComparisonOperator) => {
    const newCondition = {
      ...condition,
      comparison_operator: value,
    }
    doUpdateCondition(newCondition)
  }, [condition, doUpdateCondition])

  const handleUpdateConditionNumberVarType = useCallback((numberVarType: NumberVarType) => {
    const newCondition = {
      ...condition,
      numberVarType,
      value: '',
    }
    doUpdateCondition(newCondition)
  }, [condition, doUpdateCondition])

  const isSubVariable = condition.varType === VarType.arrayFile && [ComparisonOperator.contains, ComparisonOperator.notContains, ComparisonOperator.allOf].includes(condition.comparison_operator!)

  const fileAttr = useMemo(() => {
    if (file)
      return file
    if (isSubVariableKey) {
      return {
        key: condition.key!,
      }
    }
    return undefined
  }, [condition.key, file, isSubVariableKey])

  const isArrayValue = fileAttr?.key === 'transfer_method' || fileAttr?.key === 'type'

  const handleUpdateConditionValue = useCallback((value: string | boolean) => {
    if (value === condition.value || (isArrayValue && value === (condition.value as string[])?.[0]))
      return
    const newCondition = {
      ...condition,
      value: isArrayValue ? [value as string] : value,
    }
    doUpdateCondition(newCondition)
  }, [condition, doUpdateCondition, isArrayValue])

  const isSelect = condition.comparison_operator && [ComparisonOperator.in, ComparisonOperator.notIn].includes(condition.comparison_operator)
  const selectOptions = useMemo(() => {
    if (isSelect) {
      if (fileAttr?.key === 'type' || condition.comparison_operator === ComparisonOperator.allOf) {
        return FILE_TYPE_OPTIONS.map(item => ({
          name: t(`${optionNameI18NPrefix}.${item.i18nKey}`),
          value: item.value,
        }))
      }
      if (fileAttr?.key === 'transfer_method') {
        return TRANSFER_METHOD.map(item => ({
          name: t(`${optionNameI18NPrefix}.${item.i18nKey}`),
          value: item.value,
        }))
      }
      return []
    }
    return []
  }, [condition.comparison_operator, fileAttr?.key, isSelect, t])

  const isNotInput = isSelect || isSubVariable

  const isSubVarSelect = isSubVariableKey
  const subVarOptions = SUB_VARIABLES.map(item => ({
    name: item,
    value: item,
  }))

  const handleSubVarKeyChange = useCallback((key: string) => {
    const newCondition = produce(condition, (draft) => {
      draft.key = key
      if (key === 'size')
        draft.varType = VarType.number
      else
        draft.varType = VarType.string

      draft.value = ''
      draft.comparison_operator = getOperators(undefined, { key })[0]
    })

    onUpdateSubVariableCondition?.(caseId, conditionId, condition.id, newCondition)
  }, [caseId, condition, conditionId, onUpdateSubVariableCondition])

  const doRemoveCondition = useCallback(() => {
    if (isSubVariableKey)
      onRemoveSubVariableCondition?.(caseId, conditionId, condition.id)
    else
      onRemoveCondition?.(caseId, condition.id)
  }, [caseId, condition, conditionId, isSubVariableKey, onRemoveCondition, onRemoveSubVariableCondition])

<<<<<<< HEAD
  const handleVarChange = useCallback((valueSelector: ValueSelector, varItem: Var) => {
    const {
      conversationVariables,
    } = workflowStore.getState()
=======
  const handleVarChange = useCallback((valueSelector: ValueSelector, _varItem: Var) => {
>>>>>>> 5f0b52c0
    const resolvedVarType = getVarType({
      valueSelector,
      conversationVariables,
      availableNodes,
      isChatMode,
    })

    const newCondition = produce(condition, (draft) => {
      draft.variable_selector = valueSelector
      draft.varType = resolvedVarType
      draft.value = resolvedVarType === VarType.boolean ? false : ''
      draft.comparison_operator = getOperators(resolvedVarType)[0]
      setTimeout(() => setControlPromptEditorRerenderKey(Date.now()))
    })
    doUpdateCondition(newCondition)
    setOpen(false)
  }, [condition, doUpdateCondition, availableNodes, isChatMode, setControlPromptEditorRerenderKey])

  const showBooleanInput = useMemo(() => {
    if(condition.varType === VarType.boolean)
      return true
    // eslint-disable-next-line sonarjs/prefer-single-boolean-return
    if(condition.varType === VarType.arrayBoolean && [ComparisonOperator.contains, ComparisonOperator.notContains].includes(condition.comparison_operator!))
      return true
    return false
  }, [condition])
  return (
    <div className={cn('mb-1 flex last-of-type:mb-0', className)}>
      <div className={cn(
        'grow rounded-lg bg-components-input-bg-normal',
        isHovered && 'bg-state-destructive-hover',
      )}>
        <div className='flex items-center p-1'>
          <div className='w-0 grow'>
            {isSubVarSelect
              ? (
                <Select
                  wrapperClassName='h-6'
                  className='pl-0 text-xs'
                  optionWrapClassName='w-[165px] max-h-none'
                  defaultValue={condition.key}
                  items={subVarOptions}
                  onSelect={item => handleSubVarKeyChange(item.value as string)}
                  renderTrigger={item => (
                    item
                      ? <div className='flex cursor-pointer justify-start'>
                        <div className='inline-flex h-6 max-w-full items-center rounded-md border-[0.5px] border-components-panel-border-subtle bg-components-badge-white-to-dark px-1.5 text-text-accent shadow-xs'>
                          <Variable02 className='h-3.5 w-3.5 shrink-0 text-text-accent' />
                          <div className='system-xs-medium ml-0.5 truncate'>{item?.name}</div>
                        </div>
                      </div>
                      : <div className='system-sm-regular text-left text-components-input-text-placeholder'>{t('common.placeholder.select')}</div>
                  )}
                  hideChecked
                />
              )
              : (
                <ConditionVarSelector
                  open={open}
                  onOpenChange={setOpen}
                  valueSelector={condition.variable_selector || []}
                  varType={condition.varType}
                  availableNodes={availableNodes}
                  nodesOutputVars={nodesOutputVars}
                  onChange={handleVarChange}
                />
              )}

          </div>
          <div className='mx-1 h-3 w-[1px] bg-divider-regular'></div>
          <ConditionOperator
            disabled={!canChooseOperator}
            varType={condition.varType}
            value={condition.comparison_operator}
            onSelect={handleUpdateConditionOperator}
            file={fileAttr}
          />
        </div>
        {
          !comparisonOperatorNotRequireValue(condition.comparison_operator) && !isNotInput && condition.varType !== VarType.number && !showBooleanInput && (
            <div className='max-h-[100px] overflow-y-auto border-t border-t-divider-subtle px-2 py-1'>
              <ConditionInput
                disabled={disabled}
                value={condition.value as string}
                onChange={handleUpdateConditionValue}
                nodesOutputVars={nodesOutputVars}
                availableNodes={availableNodes}
              />
            </div>
          )
        }
        {
          !comparisonOperatorNotRequireValue(condition.comparison_operator) && !isNotInput && showBooleanInput && (
            <div className='p-1'>
              <BoolValue
                value={condition.value as boolean}
                onChange={handleUpdateConditionValue}
              />
            </div>
          )
        }
        {
          !comparisonOperatorNotRequireValue(condition.comparison_operator) && !isNotInput && condition.varType === VarType.number && (
            <div className='border-t border-t-divider-subtle px-2 py-1 pt-[3px]'>
              <ConditionNumberInput
                numberVarType={condition.numberVarType}
                onNumberVarTypeChange={handleUpdateConditionNumberVarType}
                value={condition.value as string}
                onValueChange={handleUpdateConditionValue}
                variables={numberVariables}
                isShort={isValueFieldShort}
                unit={fileAttr?.key === 'size' ? 'Byte' : undefined}
              />
            </div>
          )
        }
        {
          !comparisonOperatorNotRequireValue(condition.comparison_operator) && isSelect && (
            <div className='border-t border-t-divider-subtle'>
              <Select
                wrapperClassName='h-8'
                className='rounded-t-none px-2 text-xs'
                defaultValue={isArrayValue ? (condition.value as string[])?.[0] : (condition.value as string)}
                items={selectOptions}
                onSelect={item => handleUpdateConditionValue(item.value as string)}
                hideChecked
                notClearable
              />
            </div>
          )
        }
        {
          !comparisonOperatorNotRequireValue(condition.comparison_operator) && isSubVariable && (
            <div className='p-1'>
              <ConditionWrap
                isSubVariable
                caseId={caseId}
                conditionId={conditionId}
                readOnly={!!disabled}
                cases={condition.sub_variable_condition ? [condition.sub_variable_condition] : []}
                handleAddSubVariableCondition={onAddSubVariableCondition}
                handleRemoveSubVariableCondition={onRemoveSubVariableCondition}
                handleUpdateSubVariableCondition={onUpdateSubVariableCondition}
                handleToggleSubVariableConditionLogicalOperator={onToggleSubVariableConditionLogicalOperator}
                nodeId={nodeId}
                nodesOutputVars={nodesOutputVars}
                availableNodes={availableNodes}
                filterVar={filterVar}
              />
            </div>
          )
        }
      </div>
      <div
        className='ml-1 mt-1 flex h-6 w-6 shrink-0 cursor-pointer items-center justify-center rounded-lg text-text-tertiary hover:bg-state-destructive-hover hover:text-text-destructive'
        onMouseEnter={() => setIsHovered(true)}
        onMouseLeave={() => setIsHovered(false)}
        onClick={doRemoveCondition}
      >
        <RiDeleteBinLine className='h-4 w-4' />
      </div>
    </div>
  )
}

export default ConditionItem<|MERGE_RESOLUTION|>--- conflicted
+++ resolved
@@ -203,14 +203,10 @@
       onRemoveCondition?.(caseId, condition.id)
   }, [caseId, condition, conditionId, isSubVariableKey, onRemoveCondition, onRemoveSubVariableCondition])
 
-<<<<<<< HEAD
-  const handleVarChange = useCallback((valueSelector: ValueSelector, varItem: Var) => {
+  const handleVarChange = useCallback((valueSelector: ValueSelector, _varItem: Var) => {
     const {
       conversationVariables,
     } = workflowStore.getState()
-=======
-  const handleVarChange = useCallback((valueSelector: ValueSelector, _varItem: Var) => {
->>>>>>> 5f0b52c0
     const resolvedVarType = getVarType({
       valueSelector,
       conversationVariables,
