--- conflicted
+++ resolved
@@ -9,12 +9,9 @@
   hideTopMenu?: boolean
   className?: string
   readonly?: boolean
-<<<<<<< HEAD
   onFocus?: () => void
   onBlur?: () => void
-=======
   isTruncated?: boolean
->>>>>>> 580201ed
 }
 
 const SchemaEditor: FC<SchemaEditorProps> = ({
@@ -23,12 +20,9 @@
   hideTopMenu,
   className,
   readonly = false,
-<<<<<<< HEAD
   onFocus,
   onBlur,
-=======
   isTruncated,
->>>>>>> 580201ed
 }) => {
   return (
     <CodeEditor
@@ -38,12 +32,9 @@
       value={schema}
       onUpdate={onUpdate}
       hideTopMenu={hideTopMenu}
-<<<<<<< HEAD
       onFocus={onFocus}
       onBlur={onBlur}
-=======
       topContent={isTruncated && <LargeDataAlert className='mx-1 mb-3 mt-[-4px]' />}
->>>>>>> 580201ed
     />
   )
 }
