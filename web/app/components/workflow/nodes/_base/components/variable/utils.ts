--- conflicted
+++ resolved
@@ -49,9 +49,6 @@
   return valueSelector[0] === 'conversation'
 }
 
-<<<<<<< HEAD
-export const inputVarTypeToVarType = (type: InputVarType): VarType => {
-=======
 export const hasValidChildren = (children: any): boolean => {
   return children && (
     (Array.isArray(children) && children.length > 0)
@@ -59,8 +56,7 @@
   )
 }
 
-const inputVarTypeToVarType = (type: InputVarType): VarType => {
->>>>>>> 72a2c3de
+export const inputVarTypeToVarType = (type: InputVarType): VarType => {
   return ({
     [InputVarType.number]: VarType.number,
     [InputVarType.boolean]: VarType.boolean,
