--- conflicted
+++ resolved
@@ -312,11 +312,7 @@
     const { isValid } = checkValid()
     if (!isValid)
       return
-<<<<<<< HEAD
-    if(isCustomRunNode) {
-=======
     if (isCustomRunNode) {
->>>>>>> 19d3ba42
       showSingleRun()
       return
     }
