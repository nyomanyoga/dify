--- conflicted
+++ resolved
@@ -66,18 +66,12 @@
       return mergedTools.filter(toolWithProvider => toolWithProvider.tools.length > 0)
 
     return mergedTools.filter((toolWithProvider) => {
-<<<<<<< HEAD
-      return isMatchingKeywords(toolWithProvider.name, searchText) || toolWithProvider.tools.some((tool) => {
-        return tool.label[language].toLowerCase().includes(searchText.toLowerCase()) || tool.name.toLowerCase().includes(searchText.toLowerCase())
-      })
-=======
       return isMatchingKeywords(toolWithProvider.name, searchText)
         || toolWithProvider.tools.some((tool) => {
           return Object.values(tool.label).some((label) => {
-            return isMatchingKeywords(label, searchText)
+            return isMatchingKeywords(label.toLowerCase(), searchText.toLowerCase())
           })
         })
->>>>>>> 9ee0c7a6
     })
   }, [activeTab, buildInTools, customTools, workflowTools, searchText, language, hasFilter])
 
@@ -101,7 +95,6 @@
   const wrapElemRef = useRef<HTMLDivElement>(null)
 
   return (
-<<<<<<< HEAD
     <div className={cn(className)}>
       <div className='flex items-center justify-between px-3 bg-background-default-hover border-b-[0.5px] border-black/[0.08] shadow-xs'>
         <div className='flex items-center h-8 space-x-1'>
@@ -128,20 +121,6 @@
             <ActionButton
               className='bg-components-button-primary-bg hover:bg-components-button-primary-bg text-components-button-primary-text hover:text-components-button-primary-text'
               onClick={onShowAddCustomCollectionModal}
-=======
-    <div>
-      <div className='flex items-center px-3 h-8 space-x-1 bg-background-default-hover border-b-[0.5px] border-divider-subtle shadow-xs'>
-        {
-          tabs.map(tab => (
-            <div
-              className={cn(
-                'flex items-center px-2 h-6 rounded-md hover:bg-state-base-hover-alt cursor-pointer',
-                'system-xs-medium text-text-tertiary',
-                activeTab === tab.key && 'system-xs-semibold bg-state-base-hover-alt text-text-primary',
-              )}
-              key={tab.key}
-              onClick={() => setActiveTab(tab.key)}
->>>>>>> 9ee0c7a6
             >
               <RiAddLine className='w-4 h-4' />
             </ActionButton>
