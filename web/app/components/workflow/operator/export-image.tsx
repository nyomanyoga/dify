--- conflicted
+++ resolved
@@ -16,12 +16,9 @@
   PortalToFollowElemContent,
   PortalToFollowElemTrigger,
 } from '@/app/components/base/portal-to-follow-elem'
-<<<<<<< HEAD
-import { useStore } from '@/app/components/workflow/store'
-=======
 import { getNodesBounds, useReactFlow } from 'reactflow'
 import ImagePreview from '@/app/components/base/image-uploader/image-preview'
->>>>>>> 69c3439c
+import { useStore } from '@/app/components/workflow/store'
 
 const ExportImage: FC = () => {
   const { t } = useTranslation()
@@ -30,18 +27,12 @@
 
   const appDetail = useAppStore(s => s.appDetail)
   const [open, setOpen] = useState(false)
-<<<<<<< HEAD
-  const knowledgeName = useStore(s => s.knowledgeName)
-
-  const handleExportImage = useCallback(async (type: 'png' | 'jpeg' | 'svg') => {
-    if (!appDetail && !knowledgeName)
-=======
   const [previewUrl, setPreviewUrl] = useState('')
   const [previewTitle, setPreviewTitle] = useState('')
+  const knowledgeName = useStore(s => s.knowledgeName)
 
   const handleExportImage = useCallback(async (type: 'png' | 'jpeg' | 'svg', currentWorkflow = false) => {
-    if (!appDetail)
->>>>>>> 69c3439c
+    if (!appDetail && !knowledgeName)
       return
 
     if (getNodesReadOnly())
@@ -133,7 +124,7 @@
           reactFlow.setViewport(currentViewport)
         }, 500)
       }
- else {
+      else {
         // Current viewport export (existing functionality)
         switch (type) {
           case 'png':
@@ -150,14 +141,6 @@
         }
       }
 
-<<<<<<< HEAD
-      const link = document.createElement('a')
-      link.href = dataUrl
-      link.download = `${appDetail ? appDetail.name : knowledgeName}.${type}`
-      document.body.appendChild(link)
-      link.click()
-      document.body.removeChild(link)
-=======
       if (currentWorkflow) {
         // For whole workflow, show preview first
         setPreviewUrl(dataUrl)
@@ -171,25 +154,20 @@
         link.click()
         document.body.removeChild(link)
       }
- else {
+      else {
         // For current view, just download
         const link = document.createElement('a')
         link.href = dataUrl
-        link.download = `${filename}.${type}`
+        link.download = `${appDetail ? filename : knowledgeName}.${type}`
         document.body.appendChild(link)
         link.click()
         document.body.removeChild(link)
       }
->>>>>>> 69c3439c
     }
     catch (error) {
       console.error('Export image failed:', error)
     }
-<<<<<<< HEAD
-  }, [getNodesReadOnly, appDetail, knowledgeName])
-=======
-  }, [getNodesReadOnly, appDetail, reactFlow])
->>>>>>> 69c3439c
+  }, [getNodesReadOnly, appDetail, reactFlow, knowledgeName])
 
   const handleTrigger = useCallback(() => {
     if (getNodesReadOnly())
