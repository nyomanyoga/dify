--- conflicted
+++ resolved
@@ -44,11 +44,7 @@
   const workflowStore = useWorkflowStore()
   const { handleSyncWorkflowDraft } = useNodesSyncDraft()
   const { handleRestoreFromPublishedWorkflow, handleLoadBackupDraft } = useWorkflowRun()
-<<<<<<< HEAD
-=======
   const { handleExportDSL } = useDSL()
-  const appDetail = useAppStore.getState().appDetail
->>>>>>> 8c97937c
   const setShowWorkflowVersionHistoryPanel = useStore(s => s.setShowWorkflowVersionHistoryPanel)
   const currentVersion = useStore(s => s.currentVersion)
   const setCurrentVersion = useStore(s => s.setCurrentVersion)
