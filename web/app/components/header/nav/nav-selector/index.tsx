--- conflicted
+++ resolved
@@ -76,7 +76,9 @@
                             <Indicator />
                           </div>
                         </div>
-                        {nav.name}
+                        <div className='truncate'>
+                          {nav.name}
+                        </div>
                       </div>
                     </Menu.Item>
                   ))
@@ -88,13 +90,7 @@
                     <div className='flex justify-center items-center mr-2 w-6 h-6 bg-gray-100 rounded-[6px] border-[0.5px] border-gray-200 border'>
                       <Plus className='w-4 h-4 text-gray-500' />
                     </div>
-<<<<<<< HEAD
                     <div className='font-normal text-[14px] text-gray-700'>{createText}</div>
-=======
-                    <div className='truncate'>
-                      {nav.name}
-                    </div>
->>>>>>> 13694293
                   </div>
                 </div>
               </Menu.Item>}
