--- conflicted
+++ resolved
@@ -167,11 +167,7 @@
       __authorization_name__,
       ...rest
     } = values
-<<<<<<< HEAD
-    if (__model_name && __model_type && __authorization_name__) {
-=======
     if (__model_name && __model_type) {
->>>>>>> 8f985368
       await handleSaveCredential({
         credential_id: credential?.credential_id,
         credentials: rest,
