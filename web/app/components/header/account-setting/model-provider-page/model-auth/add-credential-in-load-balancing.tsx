import {
  memo,
  useCallback,
} from 'react'
import { RiAddLine } from '@remixicon/react'
import { useTranslation } from 'react-i18next'
import { Authorized } from '@/app/components/header/account-setting/model-provider-page/model-auth'
import cn from '@/utils/classnames'
import type {
  Credential,
  CustomConfigurationModelFixedFields,
  CustomModelCredential,
  ModelCredential,
  ModelProvider,
} from '@/app/components/header/account-setting/model-provider-page/declarations'
import { ConfigurationMethodEnum, ModelModalModeEnum } from '@/app/components/header/account-setting/model-provider-page/declarations'

type AddCredentialInLoadBalancingProps = {
  provider: ModelProvider
  model: CustomModelCredential
  configurationMethod: ConfigurationMethodEnum
  currentCustomConfigurationModelFixedFields?: CustomConfigurationModelFixedFields
  modelCredential: ModelCredential
  onSelectCredential: (credential: Credential) => void
  onUpdate?: (payload?: any, formValues?: Record<string, any>) => void
  onRemove?: (credentialId: string) => void
}
const AddCredentialInLoadBalancing = ({
  provider,
  model,
  configurationMethod,
  modelCredential,
  onSelectCredential,
  onUpdate,
  onRemove,
}: AddCredentialInLoadBalancingProps) => {
  const { t } = useTranslation()
  const {
    available_credentials,
  } = modelCredential
  const isCustomModel = configurationMethod === ConfigurationMethodEnum.customizableModel
  const notAllowCustomCredential = provider.allow_custom_token === false
<<<<<<< HEAD
  const handleUpdate = useCallback((payload?: any, formValues?: Record<string, any>) => {
    onUpdate?.(payload, formValues)
  }, [onUpdate])
=======

  const ButtonComponent = useMemo(() => {
    const Item = (
      <div className={cn(
        'system-sm-medium flex h-8 items-center rounded-lg px-3 text-text-accent hover:bg-state-base-hover',
        notAllowCustomCredential && 'cursor-not-allowed opacity-50',
      )}>
        <RiAddLine className='mr-2 h-4 w-4' />
        {
          customModel
            ? t('common.modelProvider.auth.addCredential')
            : t('common.modelProvider.auth.addApiKey')
        }
      </div>
    )

    if (notAllowCustomCredential) {
      return (
        <Tooltip
          asChild
          popupContent={t('plugin.auth.credentialUnavailable')}
        >
          {Item}
        </Tooltip>
      )
    }
    return Item
  }, [notAllowCustomCredential, t, customModel])
>>>>>>> 74a2376b

  const renderTrigger = useCallback((open?: boolean) => {
    const Item = (
      <div className={cn(
        'system-sm-medium flex h-8 items-center rounded-lg px-3 text-text-accent hover:bg-state-base-hover',
        open && 'bg-state-base-hover',
      )}>
        <RiAddLine className='mr-2 h-4 w-4' />
       {t('common.modelProvider.auth.addCredential')}
      </div>
    )

    return Item
  }, [t, isCustomModel])

  return (
    <Authorized
      provider={provider}
      renderTrigger={renderTrigger}
      authParams={{
        isModelCredential: isCustomModel,
        mode: ModelModalModeEnum.configModelCredential,
        onUpdate: handleUpdate,
        onRemove,
      }}
      triggerOnlyOpenModal={!available_credentials?.length && !notAllowCustomCredential}
      items={[
        {
          title: isCustomModel ? '' : t('common.modelProvider.auth.apiKeys'),
          model: isCustomModel ? model : undefined,
          credentials: available_credentials ?? [],
        },
      ]}
      showModelTitle={!isCustomModel}
      configurationMethod={configurationMethod}
      currentCustomConfigurationModelFixedFields={isCustomModel ? {
        __model_name: model.model,
        __model_type: model.model_type,
      } : undefined}
      onItemClick={onSelectCredential}
      placement='bottom-start'
      popupTitle={isCustomModel ? t('common.modelProvider.auth.modelCredentials') : ''}
    />
  )
}

export default memo(AddCredentialInLoadBalancing)<|MERGE_RESOLUTION|>--- conflicted
+++ resolved
@@ -1,11 +1,3 @@
-import {
-  memo,
-  useCallback,
-} from 'react'
-import { RiAddLine } from '@remixicon/react'
-import { useTranslation } from 'react-i18next'
-import { Authorized } from '@/app/components/header/account-setting/model-provider-page/model-auth'
-import cn from '@/utils/classnames'
 import type {
   Credential,
   CustomConfigurationModelFixedFields,
@@ -14,6 +6,14 @@
   ModelProvider,
 } from '@/app/components/header/account-setting/model-provider-page/declarations'
 import { ConfigurationMethodEnum, ModelModalModeEnum } from '@/app/components/header/account-setting/model-provider-page/declarations'
+import { Authorized } from '@/app/components/header/account-setting/model-provider-page/model-auth'
+import cn from '@/utils/classnames'
+import { RiAddLine } from '@remixicon/react'
+import {
+  memo,
+  useCallback,
+} from 'react'
+import { useTranslation } from 'react-i18next'
 
 type AddCredentialInLoadBalancingProps = {
   provider: ModelProvider
@@ -40,40 +40,9 @@
   } = modelCredential
   const isCustomModel = configurationMethod === ConfigurationMethodEnum.customizableModel
   const notAllowCustomCredential = provider.allow_custom_token === false
-<<<<<<< HEAD
   const handleUpdate = useCallback((payload?: any, formValues?: Record<string, any>) => {
     onUpdate?.(payload, formValues)
   }, [onUpdate])
-=======
-
-  const ButtonComponent = useMemo(() => {
-    const Item = (
-      <div className={cn(
-        'system-sm-medium flex h-8 items-center rounded-lg px-3 text-text-accent hover:bg-state-base-hover',
-        notAllowCustomCredential && 'cursor-not-allowed opacity-50',
-      )}>
-        <RiAddLine className='mr-2 h-4 w-4' />
-        {
-          customModel
-            ? t('common.modelProvider.auth.addCredential')
-            : t('common.modelProvider.auth.addApiKey')
-        }
-      </div>
-    )
-
-    if (notAllowCustomCredential) {
-      return (
-        <Tooltip
-          asChild
-          popupContent={t('plugin.auth.credentialUnavailable')}
-        >
-          {Item}
-        </Tooltip>
-      )
-    }
-    return Item
-  }, [notAllowCustomCredential, t, customModel])
->>>>>>> 74a2376b
 
   const renderTrigger = useCallback((open?: boolean) => {
     const Item = (
@@ -82,7 +51,7 @@
         open && 'bg-state-base-hover',
       )}>
         <RiAddLine className='mr-2 h-4 w-4' />
-       {t('common.modelProvider.auth.addCredential')}
+        {t('common.modelProvider.auth.addCredential')}
       </div>
     )
 
