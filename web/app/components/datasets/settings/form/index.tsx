'use client'
import { useCallback, useRef, useState } from 'react'
import { useMount } from 'ahooks'
import { useTranslation } from 'react-i18next'
import { useSWRConfig } from 'swr'
import { unstable_serialize } from 'swr/infinite'
import PermissionSelector from '../permission-selector'
import IndexMethod from '../index-method'
import RetrievalSettings from '../../external-knowledge-base/create/RetrievalSettings'
import { IndexingType } from '../../create/step-two'
import RetrievalMethodConfig from '@/app/components/datasets/common/retrieval-method-config'
import EconomicalRetrievalMethodConfig from '@/app/components/datasets/common/economical-retrieval-method-config'
import Button from '@/app/components/base/button'
import Input from '@/app/components/base/input'
import Textarea from '@/app/components/base/textarea'
import { ApiConnectionMod } from '@/app/components/base/icons/src/vender/solid/development'
import { updateDatasetSetting } from '@/service/datasets'
import type { IconInfo } from '@/models/datasets'
import { ChunkingMode, type DataSetListResponse, DatasetPermission } from '@/models/datasets'
import { useDatasetDetailContextWithSelector } from '@/context/dataset-detail'
import type { AppIconType, RetrievalConfig } from '@/types/app'
import { useSelector as useAppContextWithSelector } from '@/context/app-context'
import { isReRankModelSelected } from '@/app/components/datasets/common/check-rerank-model'
import ModelSelector from '@/app/components/header/account-setting/model-provider-page/model-selector'
import {
  useModelList,
  useModelListAndDefaultModelAndCurrentProviderAndModel,
} from '@/app/components/header/account-setting/model-provider-page/hooks'
import type { DefaultModel } from '@/app/components/header/account-setting/model-provider-page/declarations'
import { ModelTypeEnum } from '@/app/components/header/account-setting/model-provider-page/declarations'
import { fetchMembers } from '@/service/common'
import type { Member } from '@/models/common'
import AppIcon from '@/app/components/base/app-icon'
import type { AppIconSelection } from '@/app/components/base/app-icon-picker'
import AppIconPicker from '@/app/components/base/app-icon-picker'
import Divider from '@/app/components/base/divider'
import ChunkStructure from '../chunk-structure'
import Toast from '@/app/components/base/toast'
import { RiAlertFill } from '@remixicon/react'
<<<<<<< HEAD
import { useGetDocLanguage } from '@/context/i18n'
=======
import { useDocLink } from '@/context/i18n'
>>>>>>> ce0bd421

const rowClass = 'flex gap-x-1'
const labelClass = 'flex items-center shrink-0 w-[180px] h-7 pt-1'

const getKey = (pageIndex: number, previousPageData: DataSetListResponse) => {
  if (!pageIndex || previousPageData.has_more)
    return { url: 'datasets', params: { page: pageIndex + 1, limit: 30 } }
  return null
}

const DEFAULT_APP_ICON: IconInfo = {
  icon_type: 'emoji',
  icon: '📙',
  icon_background: '#FFF4ED',
  icon_url: '',
}

const Form = () => {
  const { t } = useTranslation()
<<<<<<< HEAD
=======
  const docLink = useDocLink()
>>>>>>> ce0bd421
  const { mutate } = useSWRConfig()
  const isCurrentWorkspaceDatasetOperator = useAppContextWithSelector(state => state.isCurrentWorkspaceDatasetOperator)
  const currentDataset = useDatasetDetailContextWithSelector(state => state.dataset)
  const mutateDatasets = useDatasetDetailContextWithSelector(state => state.mutateDatasetRes)
  const [loading, setLoading] = useState(false)
  const [name, setName] = useState(currentDataset?.name ?? '')
  const [iconInfo, setIconInfo] = useState(currentDataset?.icon_info || DEFAULT_APP_ICON)
  const [showAppIconPicker, setShowAppIconPicker] = useState(false)
  const [description, setDescription] = useState(currentDataset?.description ?? '')
  const [permission, setPermission] = useState(currentDataset?.permission)
  const [topK, setTopK] = useState(currentDataset?.external_retrieval_model.top_k ?? 2)
  const [scoreThreshold, setScoreThreshold] = useState(currentDataset?.external_retrieval_model.score_threshold ?? 0.5)
  const [scoreThresholdEnabled, setScoreThresholdEnabled] = useState(currentDataset?.external_retrieval_model.score_threshold_enabled ?? false)
  const [selectedMemberIDs, setSelectedMemberIDs] = useState<string[]>(currentDataset?.partial_member_list || [])
  const [memberList, setMemberList] = useState<Member[]>([])
  const [indexMethod, setIndexMethod] = useState(currentDataset?.indexing_technique)
  const [keywordNumber, setKeywordNumber] = useState(currentDataset?.keyword_number ?? 10)
  const [retrievalConfig, setRetrievalConfig] = useState(currentDataset?.retrieval_model_dict as RetrievalConfig)
  const [embeddingModel, setEmbeddingModel] = useState<DefaultModel>(
    currentDataset?.embedding_model
      ? {
        provider: currentDataset.embedding_model_provider,
        model: currentDataset.embedding_model,
      }
      : {
        provider: '',
        model: '',
      },
  )
  const {
    modelList: rerankModelList,
  } = useModelListAndDefaultModelAndCurrentProviderAndModel(ModelTypeEnum.rerank)
  const { data: embeddingModelList } = useModelList(ModelTypeEnum.textEmbedding)
  const previousAppIcon = useRef(DEFAULT_APP_ICON)
<<<<<<< HEAD
  const docLanguage = useGetDocLanguage()
=======
>>>>>>> ce0bd421

  const getMembers = async () => {
    const { accounts } = await fetchMembers({ url: '/workspaces/current/members', params: {} })
    if (!accounts)
      setMemberList([])
    else
      setMemberList(accounts)
  }

  const handleOpenAppIconPicker = useCallback(() => {
    setShowAppIconPicker(true)
    previousAppIcon.current = iconInfo
  }, [iconInfo])

  const handleSelectAppIcon = useCallback((icon: AppIconSelection) => {
    const iconInfo: IconInfo = {
      icon_type: icon.type,
      icon: icon.type === 'emoji' ? icon.icon : icon.fileId,
      icon_background: icon.type === 'emoji' ? icon.background : undefined,
      icon_url: icon.type === 'emoji' ? undefined : icon.url,
    }
    setIconInfo(iconInfo)
    setShowAppIconPicker(false)
  }, [])

  const handleCloseAppIconPicker = useCallback(() => {
    setIconInfo(previousAppIcon.current)
    setShowAppIconPicker(false)
  }, [])

  const handleSettingsChange = useCallback((data: { top_k?: number; score_threshold?: number; score_threshold_enabled?: boolean }) => {
    if (data.top_k !== undefined)
      setTopK(data.top_k)
    if (data.score_threshold !== undefined)
      setScoreThreshold(data.score_threshold)
    if (data.score_threshold_enabled !== undefined)
      setScoreThresholdEnabled(data.score_threshold_enabled)
  }, [])

  useMount(() => {
    getMembers()
  })

  const handleSave = async () => {
    if (loading)
      return
    if (!name?.trim()) {
      Toast.notify({ type: 'error', message: t('datasetSettings.form.nameError') })
      return
    }
    if (
      !isReRankModelSelected({
        rerankModelList,
        retrievalConfig,
        indexMethod,
      })
    ) {
      Toast.notify({ type: 'error', message: t('appDebug.datasetConfig.rerankModelRequired') })
      return
    }
    if (retrievalConfig.weights) {
      retrievalConfig.weights.vector_setting.embedding_provider_name = currentDataset?.embedding_model_provider || ''
      retrievalConfig.weights.vector_setting.embedding_model_name = currentDataset?.embedding_model || ''
    }
    try {
      setLoading(true)
      const requestParams = {
        datasetId: currentDataset!.id,
        body: {
          name,
          icon_info: iconInfo,
          doc_form: currentDataset?.doc_form,
          description,
          permission,
          indexing_technique: indexMethod,
          retrieval_model: {
            ...retrievalConfig,
            score_threshold: retrievalConfig.score_threshold_enabled ? retrievalConfig.score_threshold : 0,
          },
          embedding_model: embeddingModel.model,
          embedding_model_provider: embeddingModel.provider,
          ...(currentDataset!.provider === 'external' && {
            external_knowledge_id: currentDataset!.external_knowledge_info.external_knowledge_id,
            external_knowledge_api_id: currentDataset!.external_knowledge_info.external_knowledge_api_id,
            external_retrieval_model: {
              top_k: topK,
              score_threshold: scoreThreshold,
              score_threshold_enabled: scoreThresholdEnabled,
            },
          }),
          keyword_number: keywordNumber,
        },
      } as any
      if (permission === DatasetPermission.partialMembers) {
        requestParams.body.partial_member_list = selectedMemberIDs.map((id) => {
          return {
            user_id: id,
            role: memberList.find(member => member.id === id)?.role,
          }
        })
      }
      await updateDatasetSetting(requestParams)
      Toast.notify({ type: 'success', message: t('common.actionMsg.modifiedSuccessfully') })
      if (mutateDatasets) {
        await mutateDatasets()
        mutate(unstable_serialize(getKey))
      }
    }
    catch {
      Toast.notify({ type: 'error', message: t('common.actionMsg.modifiedUnsuccessfully') })
    }
    finally {
      setLoading(false)
    }
  }

  const isShowIndexMethod = currentDataset && currentDataset.doc_form !== ChunkingMode.parentChild && currentDataset.indexing_technique && indexMethod

  return (
    <div className='flex w-full flex-col gap-y-4 px-20 py-8 sm:w-[960px]'>
      {/* Dataset name and icon */}
      <div className={rowClass}>
        <div className={labelClass}>
          <div className='system-sm-semibold text-text-secondary'>{t('datasetSettings.form.nameAndIcon')}</div>
        </div>
        <div className='flex grow items-center gap-x-2'>
          <AppIcon
            size='small'
            onClick={handleOpenAppIconPicker}
            className='cursor-pointer'
            iconType={iconInfo.icon_type as AppIconType}
            icon={iconInfo.icon}
            background={iconInfo.icon_background}
            imageUrl={iconInfo.icon_url}
            showEditIcon
          />
          <Input
            disabled={!currentDataset?.embedding_available}
            value={name}
            onChange={e => setName(e.target.value)}
          />
        </div>
      </div>
      {/* Dataset description */}
      <div className={rowClass}>
        <div className={labelClass}>
          <div className='system-sm-semibold text-text-secondary'>{t('datasetSettings.form.desc')}</div>
        </div>
        <div className='grow'>
          <Textarea
            disabled={!currentDataset?.embedding_available}
            className='resize-none'
            placeholder={t('datasetSettings.form.descPlaceholder') || ''}
            value={description}
            onChange={e => setDescription(e.target.value)}
          />
        </div>
      </div>
      {/* Permissions */}
      <div className={rowClass}>
        <div className={labelClass}>
          <div className='system-sm-semibold text-text-secondary'>{t('datasetSettings.form.permissions')}</div>
        </div>
        <div className='grow'>
          <PermissionSelector
            disabled={!currentDataset?.embedding_available || isCurrentWorkspaceDatasetOperator}
            permission={permission}
            value={selectedMemberIDs}
            onChange={v => setPermission(v)}
            onMemberSelect={setSelectedMemberIDs}
            memberList={memberList}
          />
        </div>
      </div>
      {
        currentDataset?.doc_form && (
          <>
            <Divider
              type='horizontal'
              className='my-1 h-px bg-divider-subtle'
            />
            {/* Chunk Structure */}
            <div className={rowClass}>
              <div className='flex w-[180px] shrink-0 flex-col'>
                <div className='system-sm-semibold flex h-8 items-center text-text-secondary'>
                  {t('datasetSettings.form.chunkStructure.title')}
                </div>
                <div className='body-xs-regular text-text-tertiary'>
                  <a
                    target='_blank'
                    rel='noopener noreferrer'
<<<<<<< HEAD
                    href={`https://docs.dify.ai/${docLanguage}/guides/knowledge-base/create-knowledge-and-upload-documents/chunking-and-cleaning-text`}
=======
                    href={docLink('/guides/knowledge-base/create-knowledge-and-upload-documents/chunking-and-cleaning-text')}
>>>>>>> ce0bd421
                    className='text-text-accent'
                  >
                    {t('datasetSettings.form.chunkStructure.learnMore')}
                  </a>
                  {t('datasetSettings.form.chunkStructure.description')}
                </div>
              </div>
              <div className='grow'>
                <ChunkStructure
                  chunkStructure={currentDataset?.doc_form}
                />
              </div>
            </div>
          </>
        )
      }
      {(isShowIndexMethod || indexMethod === 'high_quality') && (
        <Divider
          type='horizontal'
          className='my-1 h-px bg-divider-subtle'
        />
      )}
      {isShowIndexMethod && (
        <div className={rowClass}>
          <div className={labelClass}>
            <div className='system-sm-semibold text-text-secondary'>{t('datasetSettings.form.indexMethod')}</div>
          </div>
          <div className='grow'>
            <IndexMethod
              value={indexMethod}
              disabled={!currentDataset?.embedding_available}
              onChange={v => setIndexMethod(v!)}
              currentValue={currentDataset.indexing_technique}
              keywordNumber={keywordNumber}
              onKeywordNumberChange={setKeywordNumber}
            />
            {currentDataset.indexing_technique === IndexingType.ECONOMICAL && indexMethod === IndexingType.QUALIFIED && (
              <div className='relative mt-2 flex h-10 items-center gap-x-0.5 overflow-hidden rounded-xl border-[0.5px] border-components-panel-border bg-components-panel-bg-blur px-2 shadow-xs shadow-shadow-shadow-3'>
                <div className='absolute left-0 top-0 flex h-full w-full items-center bg-toast-warning-bg opacity-40' />
                <div className='p-1'>
                  <RiAlertFill className='size-4 text-text-warning-secondary' />
                </div>
                <span className='system-xs-medium text-text-primary'>
                  {t('datasetSettings.form.upgradeHighQualityTip')}
                </span>
              </div>
            )}
          </div>
        </div>
      )}
      {indexMethod === IndexingType.QUALIFIED && (
        <div className={rowClass}>
          <div className={labelClass}>
            <div className='system-sm-semibold text-text-secondary'>
              {t('datasetSettings.form.embeddingModel')}
            </div>
          </div>
          <div className='grow'>
            <ModelSelector
              defaultModel={embeddingModel}
              modelList={embeddingModelList}
              onSelect={setEmbeddingModel}
            />
          </div>
        </div>
      )}
      {/* Retrieval Method Config */}
      {currentDataset?.provider === 'external'
        ? (
          <>
            <Divider
              type='horizontal'
              className='my-1 h-px bg-divider-subtle'
            />
            <div className={rowClass}>
              <div className={labelClass}>
                <div className='system-sm-semibold text-text-secondary'>{t('datasetSettings.form.retrievalSetting.title')}</div>
              </div>
              <RetrievalSettings
                topK={topK}
                scoreThreshold={scoreThreshold}
                scoreThresholdEnabled={scoreThresholdEnabled}
                onChange={handleSettingsChange}
                isInRetrievalSetting={true}
              />
            </div>
            <Divider
              type='horizontal'
              className='my-1 h-px bg-divider-subtle'
            />
            <div className={rowClass}>
              <div className={labelClass}>
                <div className='system-sm-semibold text-text-secondary'>{t('datasetSettings.form.externalKnowledgeAPI')}</div>
              </div>
              <div className='w-full'>
                <div className='flex h-full items-center gap-1 rounded-lg bg-components-input-bg-normal px-3 py-2'>
                  <ApiConnectionMod className='h-4 w-4 text-text-secondary' />
                  <div className='system-sm-medium overflow-hidden text-ellipsis text-text-secondary'>
                    {currentDataset?.external_knowledge_info.external_knowledge_api_name}
                  </div>
                  <div className='system-xs-regular text-text-tertiary'>·</div>
                  <div className='system-xs-regular text-text-tertiary'>
                    {currentDataset?.external_knowledge_info.external_knowledge_api_endpoint}
                  </div>
                </div>
              </div>
            </div>
            <div className={rowClass}>
              <div className={labelClass}>
                <div className='system-sm-semibold text-text-secondary'>{t('datasetSettings.form.externalKnowledgeID')}</div>
              </div>
              <div className='w-full'>
                <div className='flex h-full items-center gap-1 rounded-lg bg-components-input-bg-normal px-3 py-2'>
                  <div className='system-xs-regular text-text-tertiary'>
                    {currentDataset?.external_knowledge_info.external_knowledge_id}
                  </div>
                </div>
              </div>
            </div>
          </>
        )
        // eslint-disable-next-line sonarjs/no-nested-conditional
        : indexMethod
          ? (
            <>
              <Divider
                type='horizontal'
                className='my-1 h-px bg-divider-subtle'
              />
              <div className={rowClass}>
                <div className={labelClass}>
                  <div className='flex w-[180px] shrink-0 flex-col'>
                    <div className='system-sm-semibold flex h-7 items-center pt-1 text-text-secondary'>
                      {t('datasetSettings.form.retrievalSetting.title')}
                    </div>
                    <div className='body-xs-regular text-text-tertiary'>
                      <a
                        target='_blank'
                        rel='noopener noreferrer'
<<<<<<< HEAD
                        href={`https://docs.dify.ai/${docLanguage}/guides/knowledge-base/create-knowledge-and-upload-documents/setting-indexing-methods`}
=======
                        href={docLink('/guides/knowledge-base/create-knowledge-and-upload-documents/setting-indexing-methods#setting-the-retrieval-setting', {
                          'zh-Hans': '/guides/knowledge-base/create-knowledge-and-upload-documents/setting-indexing-methods#指定检索方式',
                          'ja-JP': '/guides/knowledge-base/create-knowledge-and-upload-documents/setting-indexing-methods#検索方法の指定',
                        })}
>>>>>>> ce0bd421
                        className='text-text-accent'
                      >
                        {t('datasetSettings.form.retrievalSetting.learnMore')}
                      </a>
                      {t('datasetSettings.form.retrievalSetting.description')}
                    </div>
                  </div>
                </div>
                <div className='grow'>
                  {indexMethod === IndexingType.QUALIFIED
                    ? (
                      <RetrievalMethodConfig
                        value={retrievalConfig}
                        onChange={setRetrievalConfig}
                      />
                    )
                    : (
                      <EconomicalRetrievalMethodConfig
                        value={retrievalConfig}
                        onChange={setRetrievalConfig}
                      />
                    )}
                </div>
              </div>
            </>
          )
          : null
      }
      <Divider
        type='horizontal'
        className='my-1 h-px bg-divider-subtle'
      />
      <div className={rowClass}>
        <div className={labelClass} />
        <div className='grow'>
          <Button
            className='min-w-24'
            variant='primary'
            loading={loading}
            disabled={loading}
            onClick={handleSave}
          >
            {t('datasetSettings.form.save')}
          </Button>
        </div>
      </div>
      {showAppIconPicker && (
        <AppIconPicker
          onSelect={handleSelectAppIcon}
          onClose={handleCloseAppIconPicker}
        />
      )}
    </div>
  )
}

export default Form<|MERGE_RESOLUTION|>--- conflicted
+++ resolved
@@ -37,11 +37,7 @@
 import ChunkStructure from '../chunk-structure'
 import Toast from '@/app/components/base/toast'
 import { RiAlertFill } from '@remixicon/react'
-<<<<<<< HEAD
-import { useGetDocLanguage } from '@/context/i18n'
-=======
 import { useDocLink } from '@/context/i18n'
->>>>>>> ce0bd421
 
 const rowClass = 'flex gap-x-1'
 const labelClass = 'flex items-center shrink-0 w-[180px] h-7 pt-1'
@@ -61,10 +57,7 @@
 
 const Form = () => {
   const { t } = useTranslation()
-<<<<<<< HEAD
-=======
   const docLink = useDocLink()
->>>>>>> ce0bd421
   const { mutate } = useSWRConfig()
   const isCurrentWorkspaceDatasetOperator = useAppContextWithSelector(state => state.isCurrentWorkspaceDatasetOperator)
   const currentDataset = useDatasetDetailContextWithSelector(state => state.dataset)
@@ -99,10 +92,6 @@
   } = useModelListAndDefaultModelAndCurrentProviderAndModel(ModelTypeEnum.rerank)
   const { data: embeddingModelList } = useModelList(ModelTypeEnum.textEmbedding)
   const previousAppIcon = useRef(DEFAULT_APP_ICON)
-<<<<<<< HEAD
-  const docLanguage = useGetDocLanguage()
-=======
->>>>>>> ce0bd421
 
   const getMembers = async () => {
     const { accounts } = await fetchMembers({ url: '/workspaces/current/members', params: {} })
@@ -294,11 +283,7 @@
                   <a
                     target='_blank'
                     rel='noopener noreferrer'
-<<<<<<< HEAD
-                    href={`https://docs.dify.ai/${docLanguage}/guides/knowledge-base/create-knowledge-and-upload-documents/chunking-and-cleaning-text`}
-=======
                     href={docLink('/guides/knowledge-base/create-knowledge-and-upload-documents/chunking-and-cleaning-text')}
->>>>>>> ce0bd421
                     className='text-text-accent'
                   >
                     {t('datasetSettings.form.chunkStructure.learnMore')}
@@ -438,14 +423,10 @@
                       <a
                         target='_blank'
                         rel='noopener noreferrer'
-<<<<<<< HEAD
-                        href={`https://docs.dify.ai/${docLanguage}/guides/knowledge-base/create-knowledge-and-upload-documents/setting-indexing-methods`}
-=======
                         href={docLink('/guides/knowledge-base/create-knowledge-and-upload-documents/setting-indexing-methods#setting-the-retrieval-setting', {
                           'zh-Hans': '/guides/knowledge-base/create-knowledge-and-upload-documents/setting-indexing-methods#指定检索方式',
                           'ja-JP': '/guides/knowledge-base/create-knowledge-and-upload-documents/setting-indexing-methods#検索方法の指定',
                         })}
->>>>>>> ce0bd421
                         className='text-text-accent'
                       >
                         {t('datasetSettings.form.retrievalSetting.learnMore')}
