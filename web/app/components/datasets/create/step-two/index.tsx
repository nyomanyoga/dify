'use client'
import type { FC, PropsWithChildren } from 'react'
import React, { useCallback, useEffect, useRef, useState } from 'react'
import { useTranslation } from 'react-i18next'
import { useContext } from 'use-context-selector'
import {
  RiAlertFill,
  RiArrowLeftLine,
  RiSearchEyeLine,
} from '@remixicon/react'
import Link from 'next/link'
import Image from 'next/image'
import { useHover } from 'ahooks'
import SettingCog from '../assets/setting-gear-mod.svg'
import OrangeEffect from '../assets/option-card-effect-orange.svg'
import FamilyMod from '../assets/family-mod.svg'
import Note from '../assets/note-mod.svg'
import FileList from '../assets/file-list-3-fill.svg'
import { indexMethodIcon } from '../icons'
import { PreviewContainer } from '../../preview/container'
import { ChunkContainer, QAPreview } from '../../chunk'
import { PreviewHeader } from '../../preview/header'
import { FormattedText } from '../../formatted-text/formatted'
import { PreviewSlice } from '../../formatted-text/flavours/preview-slice'
import PreviewDocumentPicker from '../../common/document-picker/preview-document-picker'
import s from './index.module.css'
import unescape from './unescape'
import escape from './escape'
import { OptionCard } from './option-card'
import LanguageSelect from './language-select'
import { DelimiterInput, MaxLengthInput, OverlapInput } from './inputs'
import cn from '@/utils/classnames'
import type { CrawlOptions, CrawlResultItem, CreateDocumentReq, CustomFile, DocumentItem, FullDocumentDetail, ParentMode, PreProcessingRule, ProcessRule, Rules, createDocumentResponse } from '@/models/datasets'
import { ChunkingMode, DataSourceType, ProcessMode } from '@/models/datasets'

import Button from '@/app/components/base/button'
import FloatRightContainer from '@/app/components/base/float-right-container'
import RetrievalMethodConfig from '@/app/components/datasets/common/retrieval-method-config'
import EconomicalRetrievalMethodConfig from '@/app/components/datasets/common/economical-retrieval-method-config'
import type { RetrievalConfig } from '@/types/app'
import { isReRankModelSelected } from '@/app/components/datasets/common/check-rerank-model'
import Toast from '@/app/components/base/toast'
import type { NotionPage } from '@/models/common'
import { DataSourceProvider } from '@/models/common'
import { useDatasetDetailContext } from '@/context/dataset-detail'
import I18n from '@/context/i18n'
import { RETRIEVE_METHOD } from '@/types/app'
import useBreakpoints, { MediaType } from '@/hooks/use-breakpoints'
import { useDefaultModel, useModelList, useModelListAndDefaultModelAndCurrentProviderAndModel } from '@/app/components/header/account-setting/model-provider-page/hooks'
import { LanguagesSupported } from '@/i18n/language'
import ModelSelector from '@/app/components/header/account-setting/model-provider-page/model-selector'
import type { DefaultModel } from '@/app/components/header/account-setting/model-provider-page/declarations'
import { ModelTypeEnum } from '@/app/components/header/account-setting/model-provider-page/declarations'
import Checkbox from '@/app/components/base/checkbox'
import RadioCard from '@/app/components/base/radio-card'
import { FULL_DOC_PREVIEW_LENGTH, IS_CE_EDITION } from '@/config'
import Divider from '@/app/components/base/divider'
import { getNotionInfo, getWebsiteInfo, useCreateDocument, useCreateFirstDocument, useFetchDefaultProcessRule, useFetchFileIndexingEstimateForFile, useFetchFileIndexingEstimateForNotion, useFetchFileIndexingEstimateForWeb } from '@/service/knowledge/use-create-dataset'
import Badge from '@/app/components/base/badge'
import { SkeletonContainer, SkeletonPoint, SkeletonRectangle, SkeletonRow } from '@/app/components/base/skeleton'
import Tooltip from '@/app/components/base/tooltip'
import CustomDialog from '@/app/components/base/dialog'
import { PortalToFollowElem, PortalToFollowElemContent, PortalToFollowElemTrigger } from '@/app/components/base/portal-to-follow-elem'
import { AlertTriangle } from '@/app/components/base/icons/src/vender/solid/alertsAndFeedback'

const TextLabel: FC<PropsWithChildren> = (props) => {
  return <label className='text-text-secondary system-sm-semibold'>{props.children}</label>
}

type StepTwoProps = {
  isSetting?: boolean
  documentDetail?: FullDocumentDetail
  isAPIKeySet: boolean
  onSetting: () => void
  datasetId?: string
  indexingType?: IndexingType
  retrievalMethod?: string
  dataSourceType: DataSourceType
  files: CustomFile[]
  notionPages?: NotionPage[]
  websitePages?: CrawlResultItem[]
  crawlOptions?: CrawlOptions
  websiteCrawlProvider?: DataSourceProvider
  websiteCrawlJobId?: string
  onStepChange?: (delta: number) => void
  updateIndexingTypeCache?: (type: string) => void
  updateRetrievalMethodCache?: (method: string) => void
  updateResultCache?: (res: createDocumentResponse) => void
  onSave?: () => void
  onCancel?: () => void
}

export enum IndexingType {
  QUALIFIED = 'high_quality',
  ECONOMICAL = 'economy',
}

const DEFAULT_SEGMENT_IDENTIFIER = '\\n\\n'
const DEFAULT_MAXIMUM_CHUNK_LENGTH = 500
const DEFAULT_OVERLAP = 50
const MAXIMUM_CHUNK_TOKEN_LENGTH = Number.parseInt(globalThis.document?.body?.getAttribute('data-public-indexing-max-segmentation-tokens-length') || '4000', 10)

type ParentChildConfig = {
  chunkForContext: ParentMode
  parent: {
    delimiter: string
    maxLength: number
  }
  child: {
    delimiter: string
    maxLength: number
  }
}

const defaultParentChildConfig: ParentChildConfig = {
  chunkForContext: 'paragraph',
  parent: {
    delimiter: '\\n\\n',
    maxLength: 500,
  },
  child: {
    delimiter: '\\n',
    maxLength: 200,
  },
}

const StepTwo = ({
  isSetting,
  documentDetail,
  isAPIKeySet,
  datasetId,
  indexingType,
  dataSourceType: inCreatePageDataSourceType,
  files,
  notionPages = [],
  websitePages = [],
  crawlOptions,
  websiteCrawlProvider = DataSourceProvider.fireCrawl,
  websiteCrawlJobId = '',
  onStepChange,
  updateIndexingTypeCache,
  updateResultCache,
  onSave,
  onCancel,
  updateRetrievalMethodCache,
}: StepTwoProps) => {
  const { t } = useTranslation()
  const { locale } = useContext(I18n)
  const media = useBreakpoints()
  const isMobile = media === MediaType.mobile

  const { dataset: currentDataset, mutateDatasetRes } = useDatasetDetailContext()

  const isInUpload = Boolean(currentDataset)
  const isUploadInEmptyDataset = isInUpload && !currentDataset?.doc_form
  const isNotUploadInEmptyDataset = !isUploadInEmptyDataset
  const isInInit = !isInUpload && !isSetting

  const isInCreatePage = !datasetId || (datasetId && !currentDataset?.data_source_type)
  const dataSourceType = isInCreatePage ? inCreatePageDataSourceType : currentDataset?.data_source_type
  const [segmentationType, setSegmentationType] = useState<ProcessMode>(ProcessMode.general)
  const [segmentIdentifier, doSetSegmentIdentifier] = useState(DEFAULT_SEGMENT_IDENTIFIER)
  const setSegmentIdentifier = useCallback((value: string, canEmpty?: boolean) => {
    doSetSegmentIdentifier(value ? escape(value) : (canEmpty ? '' : DEFAULT_SEGMENT_IDENTIFIER))
  }, [])
  const [maxChunkLength, setMaxChunkLength] = useState(DEFAULT_MAXIMUM_CHUNK_LENGTH) // default chunk length
  const [limitMaxChunkLength, setLimitMaxChunkLength] = useState(MAXIMUM_CHUNK_TOKEN_LENGTH)
  const [overlap, setOverlap] = useState(DEFAULT_OVERLAP)
  const [rules, setRules] = useState<PreProcessingRule[]>([])
  const [defaultConfig, setDefaultConfig] = useState<Rules>()
  const hasSetIndexType = !!indexingType
  const [indexType, setIndexType] = useState<IndexingType>(
    (indexingType
      || isAPIKeySet)
      ? IndexingType.QUALIFIED
      : IndexingType.ECONOMICAL,
  )

  const [previewFile, setPreviewFile] = useState<DocumentItem>(
    (datasetId && documentDetail)
      ? documentDetail.file
      : files[0],
  )
  const [previewNotionPage, setPreviewNotionPage] = useState<NotionPage>(
    (datasetId && documentDetail)
      ? documentDetail.notion_page
      : notionPages[0],
  )

  const [previewWebsitePage, setPreviewWebsitePage] = useState<CrawlResultItem>(
    (datasetId && documentDetail)
      ? documentDetail.website_page
      : websitePages[0],
  )

  // QA Related
  const [isQAConfirmDialogOpen, setIsQAConfirmDialogOpen] = useState(false)
  const [docForm, setDocForm] = useState<ChunkingMode>(
    (datasetId && documentDetail) ? documentDetail.doc_form as ChunkingMode : ChunkingMode.text,
  )
  const handleChangeDocform = (value: ChunkingMode) => {
    if (value === ChunkingMode.qa && indexType === IndexingType.ECONOMICAL) {
      setIsQAConfirmDialogOpen(true)
      return
    }
    if (value === ChunkingMode.parentChild && indexType === IndexingType.ECONOMICAL)
      setIndexType(IndexingType.QUALIFIED)
    setDocForm(value)
<<<<<<< HEAD
    // eslint-disable-next-line
=======
    // eslint-disable-next-line ts/no-use-before-define
>>>>>>> beebba03
    currentEstimateMutation.reset()
  }

  const [docLanguage, setDocLanguage] = useState<string>(
    (datasetId && documentDetail) ? documentDetail.doc_language : (locale !== LanguagesSupported[1] ? 'English' : 'Chinese'),
  )

  const [parentChildConfig, setParentChildConfig] = useState<ParentChildConfig>(defaultParentChildConfig)

  const getIndexing_technique = () => indexingType || indexType
  const currentDocForm = currentDataset?.doc_form || docForm

  const getProcessRule = (): ProcessRule => {
    if (currentDocForm === ChunkingMode.parentChild) {
      return {
        rules: {
          pre_processing_rules: rules,
          segmentation: {
            separator: unescape(
              parentChildConfig.parent.delimiter,
            ),
            max_tokens: parentChildConfig.parent.maxLength,
          },
          parent_mode: parentChildConfig.chunkForContext,
          subchunk_segmentation: {
            separator: unescape(parentChildConfig.child.delimiter),
            max_tokens: parentChildConfig.child.maxLength,
          },
        },
        mode: 'hierarchical',
      } as ProcessRule
    }
    return {
      rules: {
        pre_processing_rules: rules,
        segmentation: {
          separator: unescape(segmentIdentifier),
          max_tokens: maxChunkLength,
          chunk_overlap: overlap,
        },
      }, // api will check this. It will be removed after api refactored.
      mode: segmentationType,
    } as ProcessRule
  }

  const fileIndexingEstimateQuery = useFetchFileIndexingEstimateForFile({
    docForm: currentDocForm,
    docLanguage,
    dataSourceType: DataSourceType.FILE,
    files: previewFile
      ? [files.find(file => file.name === previewFile.name)!]
      : files,
    indexingTechnique: getIndexing_technique() as any,
    processRule: getProcessRule(),
    dataset_id: datasetId!,
  })
  const notionIndexingEstimateQuery = useFetchFileIndexingEstimateForNotion({
    docForm: currentDocForm,
    docLanguage,
    dataSourceType: DataSourceType.NOTION,
    notionPages: [previewNotionPage],
    indexingTechnique: getIndexing_technique() as any,
    processRule: getProcessRule(),
    dataset_id: datasetId || '',
  })

  const websiteIndexingEstimateQuery = useFetchFileIndexingEstimateForWeb({
    docForm: currentDocForm,
    docLanguage,
    dataSourceType: DataSourceType.WEB,
    websitePages: [previewWebsitePage],
    crawlOptions,
    websiteCrawlProvider,
    websiteCrawlJobId,
    indexingTechnique: getIndexing_technique() as any,
    processRule: getProcessRule(),
    dataset_id: datasetId || '',
  })

  const currentEstimateMutation = dataSourceType === DataSourceType.FILE
    ? fileIndexingEstimateQuery
    : dataSourceType === DataSourceType.NOTION
      ? notionIndexingEstimateQuery
      : websiteIndexingEstimateQuery

  const fetchEstimate = useCallback(() => {
    if (dataSourceType === DataSourceType.FILE)
      fileIndexingEstimateQuery.mutate()

    if (dataSourceType === DataSourceType.NOTION)
      notionIndexingEstimateQuery.mutate()

    if (dataSourceType === DataSourceType.WEB)
      websiteIndexingEstimateQuery.mutate()
  }, [dataSourceType, fileIndexingEstimateQuery, notionIndexingEstimateQuery, websiteIndexingEstimateQuery])

  const estimate
    = dataSourceType === DataSourceType.FILE
      ? fileIndexingEstimateQuery.data
      : dataSourceType === DataSourceType.NOTION
        ? notionIndexingEstimateQuery.data
        : websiteIndexingEstimateQuery.data

  const getRuleName = (key: string) => {
    if (key === 'remove_extra_spaces')
      return t('datasetCreation.stepTwo.removeExtraSpaces')

    if (key === 'remove_urls_emails')
      return t('datasetCreation.stepTwo.removeUrlEmails')

    if (key === 'remove_stopwords')
      return t('datasetCreation.stepTwo.removeStopwords')
  }
  const ruleChangeHandle = (id: string) => {
    const newRules = rules.map((rule) => {
      if (rule.id === id) {
        return {
          id: rule.id,
          enabled: !rule.enabled,
        }
      }
      return rule
    })
    setRules(newRules)
  }
  const resetRules = () => {
    if (defaultConfig) {
      setSegmentIdentifier(defaultConfig.segmentation.separator)
      setMaxChunkLength(defaultConfig.segmentation.max_tokens)
      setOverlap(defaultConfig.segmentation.chunk_overlap!)
      setRules(defaultConfig.pre_processing_rules)
    }
    setParentChildConfig(defaultParentChildConfig)
  }

  const updatePreview = () => {
    if (segmentationType === ProcessMode.general && maxChunkLength > MAXIMUM_CHUNK_TOKEN_LENGTH) {
      Toast.notify({ type: 'error', message: t('datasetCreation.stepTwo.maxLengthCheck', { limit: MAXIMUM_CHUNK_TOKEN_LENGTH }) })
      return
    }
    fetchEstimate()
  }

  const {
    modelList: rerankModelList,
    defaultModel: rerankDefaultModel,
    currentModel: isRerankDefaultModelValid,
  } = useModelListAndDefaultModelAndCurrentProviderAndModel(ModelTypeEnum.rerank)
  const { data: embeddingModelList } = useModelList(ModelTypeEnum.textEmbedding)
  const { data: defaultEmbeddingModel } = useDefaultModel(ModelTypeEnum.textEmbedding)
  const [embeddingModel, setEmbeddingModel] = useState<DefaultModel>(
    currentDataset?.embedding_model
      ? {
        provider: currentDataset.embedding_model_provider,
        model: currentDataset.embedding_model,
      }
      : {
        provider: defaultEmbeddingModel?.provider.provider || '',
        model: defaultEmbeddingModel?.model || '',
      },
  )
  const [retrievalConfig, setRetrievalConfig] = useState(currentDataset?.retrieval_model_dict || {
    search_method: RETRIEVE_METHOD.semantic,
    reranking_enable: false,
    reranking_model: {
      reranking_provider_name: '',
      reranking_model_name: '',
    },
    top_k: 3,
    score_threshold_enabled: false,
    score_threshold: 0.5,
  } as RetrievalConfig)

  useEffect(() => {
    if (currentDataset?.retrieval_model_dict)
      return
    setRetrievalConfig({
      search_method: RETRIEVE_METHOD.semantic,
      reranking_enable: !!isRerankDefaultModelValid,
      reranking_model: {
        reranking_provider_name: isRerankDefaultModelValid ? rerankDefaultModel?.provider.provider ?? '' : '',
        reranking_model_name: isRerankDefaultModelValid ? rerankDefaultModel?.model ?? '' : '',
      },
      top_k: 3,
      score_threshold_enabled: false,
      score_threshold: 0.5,
    })
    // eslint-disable-next-line react-hooks/exhaustive-deps
  }, [rerankDefaultModel, isRerankDefaultModelValid])

  const getCreationParams = () => {
    let params
    if (segmentationType === ProcessMode.general && overlap > maxChunkLength) {
      Toast.notify({ type: 'error', message: t('datasetCreation.stepTwo.overlapCheck') })
      return
    }
    if (segmentationType === ProcessMode.general && maxChunkLength > limitMaxChunkLength) {
      Toast.notify({ type: 'error', message: t('datasetCreation.stepTwo.maxLengthCheck', { limit: limitMaxChunkLength }) })
      return
    }
    if (isSetting) {
      params = {
        original_document_id: documentDetail?.id,
        doc_form: currentDocForm,
        doc_language: docLanguage,
        process_rule: getProcessRule(),
        retrieval_model: retrievalConfig, // Readonly. If want to changed, just go to settings page.
        embedding_model: embeddingModel.model, // Readonly
        embedding_model_provider: embeddingModel.provider, // Readonly
        indexing_technique: getIndexing_technique(),
      } as CreateDocumentReq
    }
    else { // create
      const indexMethod = getIndexing_technique()
      if (
        !isReRankModelSelected({
          rerankModelList,
          retrievalConfig,
          indexMethod: indexMethod as string,
        })
      ) {
        Toast.notify({ type: 'error', message: t('appDebug.datasetConfig.rerankModelRequired') })
        return
      }
      params = {
        data_source: {
          type: dataSourceType,
          info_list: {
            data_source_type: dataSourceType,
          },
        },
        indexing_technique: getIndexing_technique(),
        process_rule: getProcessRule(),
        doc_form: currentDocForm,
        doc_language: docLanguage,
        retrieval_model: retrievalConfig,
        embedding_model: embeddingModel.model,
        embedding_model_provider: embeddingModel.provider,
      } as CreateDocumentReq
      if (dataSourceType === DataSourceType.FILE) {
        params.data_source.info_list.file_info_list = {
          file_ids: files.map(file => file.id || '').filter(Boolean),
        }
      }
      if (dataSourceType === DataSourceType.NOTION)
        params.data_source.info_list.notion_info_list = getNotionInfo(notionPages)

      if (dataSourceType === DataSourceType.WEB) {
        params.data_source.info_list.website_info_list = getWebsiteInfo({
          websiteCrawlProvider,
          websiteCrawlJobId,
          websitePages,
        })
      }
    }
    return params
  }

  const fetchDefaultProcessRuleMutation = useFetchDefaultProcessRule({
    onSuccess(data) {
      const separator = data.rules.segmentation.separator
      setSegmentIdentifier(separator)
      setMaxChunkLength(data.rules.segmentation.max_tokens)
      setOverlap(data.rules.segmentation.chunk_overlap!)
      setRules(data.rules.pre_processing_rules)
      setDefaultConfig(data.rules)
      setLimitMaxChunkLength(data.limits.indexing_max_segmentation_tokens_length)
    },
    onError(error) {
      Toast.notify({
        type: 'error',
        message: `${error}`,
      })
    },
  })

  const getRulesFromDetail = () => {
    if (documentDetail) {
      const rules = documentDetail.dataset_process_rule.rules
      const separator = rules.segmentation.separator
      const max = rules.segmentation.max_tokens
      const overlap = rules.segmentation.chunk_overlap
      setSegmentIdentifier(separator)
      setMaxChunkLength(max)
      setOverlap(overlap!)
      setRules(rules.pre_processing_rules)
      setDefaultConfig(rules)
    }
  }

  const getDefaultMode = () => {
    if (documentDetail)
      setSegmentationType(documentDetail.dataset_process_rule.mode)
  }

  const createFirstDocumentMutation = useCreateFirstDocument({
    onError(error) {
      Toast.notify({
        type: 'error',
        message: `${error}`,
      })
    },
  })
  const createDocumentMutation = useCreateDocument(datasetId!, {
    onError(error) {
      Toast.notify({
        type: 'error',
        message: `${error}`,
      })
    },
  })

  const isCreating = createFirstDocumentMutation.isPending || createDocumentMutation.isPending

  const createHandle = async () => {
    const params = getCreationParams()
    if (!params)
      return false

    if (!datasetId) {
      await createFirstDocumentMutation.mutateAsync(
        params,
        {
          onSuccess(data) {
            updateIndexingTypeCache && updateIndexingTypeCache(indexType as string)
            updateResultCache && updateResultCache(data)
            updateRetrievalMethodCache && updateRetrievalMethodCache(retrievalConfig.search_method as string)
          },
        },
      )
    }
    else {
      await createDocumentMutation.mutateAsync(params, {
        onSuccess(data) {
          updateIndexingTypeCache && updateIndexingTypeCache(indexType as string)
          updateResultCache && updateResultCache(data)
        },
      })
    }
    if (mutateDatasetRes)
      mutateDatasetRes()
    onStepChange && onStepChange(+1)
    isSetting && onSave && onSave()
  }

  useEffect(() => {
    // fetch rules
    if (!isSetting) {
      fetchDefaultProcessRuleMutation.mutate('/datasets/process-rule')
    }
    else {
      getRulesFromDetail()
      getDefaultMode()
    }
    // eslint-disable-next-line react-hooks/exhaustive-deps
  }, [])

  useEffect(() => {
    // get indexing type by props
    if (indexingType)
      setIndexType(indexingType as IndexingType)

    else
      setIndexType(isAPIKeySet ? IndexingType.QUALIFIED : IndexingType.ECONOMICAL)
  }, [isAPIKeySet, indexingType, datasetId])

  const economyDomRef = useRef<HTMLDivElement>(null)
  const isHoveringEconomy = useHover(economyDomRef)

  const isModelAndRetrievalConfigDisabled = !!datasetId && !!currentDataset?.data_source_type

  return (
    <div className='flex w-full h-full'>
      <div className={cn('relative h-full w-1/2 py-6 overflow-y-auto', isMobile ? 'px-4' : 'px-12')}>
        <div className={'system-md-semibold mb-1'}>{t('datasetCreation.stepTwo.segmentation')}</div>
        {((isInUpload && [ChunkingMode.text, ChunkingMode.qa].includes(currentDataset!.doc_form))
          || isUploadInEmptyDataset
          || isInInit)
          && <OptionCard
            className='bg-background-section mb-2'
            title={t('datasetCreation.stepTwo.general')}
            icon={<Image width={20} height={20} src={SettingCog} alt={t('datasetCreation.stepTwo.general')} />}
            activeHeaderClassName='bg-dataset-option-card-blue-gradient'
            description={t('datasetCreation.stepTwo.generalTip')}
            isActive={
              [ChunkingMode.text, ChunkingMode.qa].includes(currentDocForm)
            }
            onSwitched={() =>
              handleChangeDocform(ChunkingMode.text)
            }
            actions={
              <>
                <Button variant={'secondary-accent'} onClick={() => updatePreview()}>
                  <RiSearchEyeLine className='h-4 w-4 mr-0.5' />
                  {t('datasetCreation.stepTwo.previewChunk')}
                </Button>
                <Button variant={'ghost'} onClick={resetRules}>
                  {t('datasetCreation.stepTwo.reset')}
                </Button>
              </>
            }
            noHighlight={isInUpload && isNotUploadInEmptyDataset}
          >
            <div className='flex flex-col gap-y-4'>
              <div className='flex gap-3'>
                <DelimiterInput
                  value={segmentIdentifier}
                  onChange={e => setSegmentIdentifier(e.target.value, true)}
                />
                <MaxLengthInput
                  unit='tokens'
                  value={maxChunkLength}
                  onChange={setMaxChunkLength}
                />
                <OverlapInput
                  unit='tokens'
                  value={overlap}
                  min={1}
                  onChange={setOverlap}
                />
              </div>
              <div className='w-full flex flex-col'>
                <div className='flex items-center gap-x-2'>
                  <div className='inline-flex shrink-0'>
                    <TextLabel>{t('datasetCreation.stepTwo.rules')}</TextLabel>
                  </div>
                  <Divider className='grow' bgStyle='gradient' />
                </div>
                <div className='mt-1'>
                  {rules.map(rule => (
                    <div key={rule.id} className={s.ruleItem} onClick={() => {
                      ruleChangeHandle(rule.id)
                    }}>
                      <Checkbox
                        checked={rule.enabled}
                      />
                      <label className="ml-2 system-sm-regular cursor-pointer text-text-secondary">{getRuleName(rule.id)}</label>
                    </div>
                  ))}
                  {IS_CE_EDITION && <>
                    <Divider type='horizontal' className='my-4 bg-divider-subtle' />
                    <div className='flex items-center py-0.5'>
                      <div className='flex items-center' onClick={() => {
                        if (currentDataset?.doc_form)
                          return
                        if (docForm === ChunkingMode.qa)
                          handleChangeDocform(ChunkingMode.text)
                        else
                          handleChangeDocform(ChunkingMode.qa)
                      }}>
                        <Checkbox
                          checked={currentDocForm === ChunkingMode.qa}
                          disabled={!!currentDataset?.doc_form}
                        />
                        <label className="ml-2 system-sm-regular cursor-pointer text-text-secondary">
                          {t('datasetCreation.stepTwo.useQALanguage')}
                        </label>
                      </div>
                      <LanguageSelect
                        currentLanguage={docLanguage || locale}
                        onSelect={setDocLanguage}
                        disabled={currentDocForm !== ChunkingMode.qa}
                      />
                      <Tooltip popupContent={t('datasetCreation.stepTwo.QATip')} />
                    </div>
                    {currentDocForm === ChunkingMode.qa && (
                      <div
                        style={{
                          background: 'linear-gradient(92deg, rgba(247, 144, 9, 0.1) 0%, rgba(255, 255, 255, 0.00) 100%)',
                        }}
                        className='h-10 mt-2 flex items-center gap-2 rounded-xl backdrop-blur-[5px] border-components-panel-border border shadow-xs px-3 text-xs'
                      >
                        <RiAlertFill className='size-4 text-text-warning-secondary' />
                        <span className='system-xs-medium text-text-primary'>
                          {t('datasetCreation.stepTwo.QATip')}
                        </span>
                      </div>
                    )}
                  </>}
                </div>
              </div>
            </div>
          </OptionCard>}
        {
          (
            (isInUpload && currentDataset!.doc_form === ChunkingMode.parentChild)
            || isUploadInEmptyDataset
            || isInInit
          )
          && <OptionCard
            title={t('datasetCreation.stepTwo.parentChild')}
            icon={<Image width={20} height={20} src={FamilyMod} alt={t('datasetCreation.stepTwo.parentChild')} />}
            effectImg={OrangeEffect.src}
            activeHeaderClassName='bg-dataset-option-card-orange-gradient'
            description={t('datasetCreation.stepTwo.parentChildTip')}
            isActive={currentDocForm === ChunkingMode.parentChild}
            onSwitched={() => handleChangeDocform(ChunkingMode.parentChild)}
            actions={
              <>
                <Button variant={'secondary-accent'} onClick={() => updatePreview()}>
                  <RiSearchEyeLine className='h-4 w-4 mr-0.5' />
                  {t('datasetCreation.stepTwo.previewChunk')}
                </Button>
                <Button variant={'ghost'} onClick={resetRules}>
                  {t('datasetCreation.stepTwo.reset')}
                </Button>
              </>
            }
            noHighlight={isInUpload && isNotUploadInEmptyDataset}
          >
            <div className='flex flex-col gap-4'>
              <div>
                <div className='flex items-center gap-x-2'>
                  <div className='inline-flex shrink-0'>
                    <TextLabel>{t('datasetCreation.stepTwo.parentChunkForContext')}</TextLabel>
                  </div>
                  <Divider className='grow' bgStyle='gradient' />
                </div>
                <RadioCard className='mt-1'
                  icon={<Image src={Note} alt='' />}
                  title={t('datasetCreation.stepTwo.paragraph')}
                  description={t('datasetCreation.stepTwo.paragraphTip')}
                  isChosen={parentChildConfig.chunkForContext === 'paragraph'}
                  onChosen={() => setParentChildConfig(
                    {
                      ...parentChildConfig,
                      chunkForContext: 'paragraph',
                    },
                  )}
                  chosenConfig={
                    <div className='flex gap-3'>
                      <DelimiterInput
                        value={parentChildConfig.parent.delimiter}
                        tooltip={t('datasetCreation.stepTwo.parentChildDelimiterTip')!}
                        onChange={e => setParentChildConfig({
                          ...parentChildConfig,
                          parent: {
                            ...parentChildConfig.parent,
                            delimiter: e.target.value ? escape(e.target.value) : '',
                          },
                        })}
                      />
                      <MaxLengthInput
                        unit='tokens'
                        value={parentChildConfig.parent.maxLength}
                        onChange={value => setParentChildConfig({
                          ...parentChildConfig,
                          parent: {
                            ...parentChildConfig.parent,
                            maxLength: value,
                          },
                        })}
                      />
                    </div>
                  }
                />
                <RadioCard className='mt-2'
                  icon={<Image src={FileList} alt='' />}
                  title={t('datasetCreation.stepTwo.fullDoc')}
                  description={t('datasetCreation.stepTwo.fullDocTip')}
                  onChosen={() => setParentChildConfig(
                    {
                      ...parentChildConfig,
                      chunkForContext: 'full-doc',
                    },
                  )}
                  isChosen={parentChildConfig.chunkForContext === 'full-doc'}
                />
              </div>

              <div>
                <div className='flex items-center gap-x-2'>
                  <div className='inline-flex shrink-0'>
                    <TextLabel>{t('datasetCreation.stepTwo.childChunkForRetrieval')}</TextLabel>
                  </div>
                  <Divider className='grow' bgStyle='gradient' />
                </div>
                <div className='flex gap-3 mt-1'>
                  <DelimiterInput
                    value={parentChildConfig.child.delimiter}
                    tooltip={t('datasetCreation.stepTwo.parentChildChunkDelimiterTip')!}
                    onChange={e => setParentChildConfig({
                      ...parentChildConfig,
                      child: {
                        ...parentChildConfig.child,
                        delimiter: e.target.value ? escape(e.target.value) : '',
                      },
                    })}
                  />
                  <MaxLengthInput
                    unit='tokens'
                    value={parentChildConfig.child.maxLength}
                    onChange={value => setParentChildConfig({
                      ...parentChildConfig,
                      child: {
                        ...parentChildConfig.child,
                        maxLength: value,
                      },
                    })}
                  />
                </div>
              </div>
              <div>
                <div className='flex items-center gap-x-2'>
                  <div className='inline-flex shrink-0'>
                    <TextLabel>{t('datasetCreation.stepTwo.rules')}</TextLabel>
                  </div>
                  <Divider className='grow' bgStyle='gradient' />
                </div>
                <div className='mt-1'>
                  {rules.map(rule => (
                    <div key={rule.id} className={s.ruleItem} onClick={() => {
                      ruleChangeHandle(rule.id)
                    }}>
                      <Checkbox
                        checked={rule.enabled}
                      />
                      <label className="ml-2 system-sm-regular cursor-pointer text-text-secondary">{getRuleName(rule.id)}</label>
                    </div>
                  ))}
                </div>
              </div>
            </div>
          </OptionCard>}
        <Divider className='my-5' />
        <div className={'system-md-semibold mb-1'}>{t('datasetCreation.stepTwo.indexMode')}</div>
        <div className='flex items-center gap-2'>
          {(!hasSetIndexType || (hasSetIndexType && indexingType === IndexingType.QUALIFIED)) && (
            <OptionCard className='flex-1'
              title={<div className='flex items-center'>
                {t('datasetCreation.stepTwo.qualified')}
                <Badge className={cn('ml-1 h-[18px]', (!hasSetIndexType && indexType === IndexingType.QUALIFIED) ? 'border-text-accent-secondary text-text-accent-secondary' : '')} uppercase>
                  {t('datasetCreation.stepTwo.recommend')}
                </Badge>
                <span className='ml-auto'>
                  {!hasSetIndexType && <span className={cn(s.radio)} />}
                </span>
              </div>}
              description={t('datasetCreation.stepTwo.qualifiedTip')}
              icon={<Image src={indexMethodIcon.high_quality} alt='' />}
              isActive={!hasSetIndexType && indexType === IndexingType.QUALIFIED}
              disabled={!isAPIKeySet || hasSetIndexType}
              onSwitched={() => {
                if (isAPIKeySet)
                  setIndexType(IndexingType.QUALIFIED)
              }}
            />
          )}

          {(!hasSetIndexType || (hasSetIndexType && indexingType === IndexingType.ECONOMICAL)) && (
            <>
              <CustomDialog show={isQAConfirmDialogOpen} onClose={() => setIsQAConfirmDialogOpen(false)} className='w-[432px]'>
                <header className='pt-6 mb-4'>
                  <h2 className='text-lg font-semibold'>
                    {t('datasetCreation.stepTwo.qaSwitchHighQualityTipTitle')}
                  </h2>
                  <p className='font-normal text-sm mt-2'>
                    {t('datasetCreation.stepTwo.qaSwitchHighQualityTipContent')}
                  </p>
                </header>
                <div className='flex gap-2 pb-6'>
                  <Button className='ml-auto' onClick={() => {
                    setIsQAConfirmDialogOpen(false)
                  }}>
                    {t('datasetCreation.stepTwo.cancel')}
                  </Button>
                  <Button variant={'primary'} onClick={() => {
                    setIsQAConfirmDialogOpen(false)
                    setIndexType(IndexingType.QUALIFIED)
                    setDocForm(ChunkingMode.qa)
                  }}>
                    {t('datasetCreation.stepTwo.switch')}
                  </Button>
                </div>
              </CustomDialog>
              <PortalToFollowElem
                open={
                  isHoveringEconomy && docForm !== ChunkingMode.text
                }
                placement={'top'}
              >
                <PortalToFollowElemTrigger asChild>
                  <OptionCard className='flex-1'
                    title={t('datasetCreation.stepTwo.economical')}
                    description={t('datasetCreation.stepTwo.economicalTip')}
                    icon={<Image src={indexMethodIcon.economical} alt='' />}
                    isActive={!hasSetIndexType && indexType === IndexingType.ECONOMICAL}
                    disabled={!isAPIKeySet || hasSetIndexType || docForm !== ChunkingMode.text}
                    ref={economyDomRef}
                    onSwitched={() => {
                      if (isAPIKeySet && docForm === ChunkingMode.text)
                        setIndexType(IndexingType.ECONOMICAL)
                    }}
                  />
                </PortalToFollowElemTrigger>
                <PortalToFollowElemContent>
                  <div className='p-3 bg-components-tooltip-bg border-components-panel-border text-xs font-medium text-text-secondary rounded-lg shadow-lg'>
                    {
                      docForm === ChunkingMode.qa
                        ? t('datasetCreation.stepTwo.notAvailableForQA')
                        : t('datasetCreation.stepTwo.notAvailableForParentChild')
                    }
                  </div>
                </PortalToFollowElemContent>
              </PortalToFollowElem>
            </>)}
        </div>
        {!hasSetIndexType && indexType === IndexingType.QUALIFIED && (
          <div className='mt-2 h-10 p-2 flex items-center gap-x-0.5 rounded-xl border-[0.5px] border-components-panel-border overflow-hidden bg-components-panel-bg-blur backdrop-blur-[5px] shadow-xs'>
            <div className='absolute top-0 left-0 right-0 bottom-0 bg-[linear-gradient(92deg,rgba(247,144,9,0.25)_0%,rgba(255,255,255,0.00)_100%)] opacity-40'></div>
            <div className='p-1'>
              <AlertTriangle className='size-4 text-text-warning-secondary' />
            </div>
            <span className='system-xs-medium'>{t('datasetCreation.stepTwo.highQualityTip')}</span>
          </div>
        )}
        {hasSetIndexType && indexType === IndexingType.ECONOMICAL && (
          <div className='mt-2 system-xs-medium'>
            {t('datasetCreation.stepTwo.indexSettingTip')}
            <Link className='text-text-accent' href={`/datasets/${datasetId}/settings`}>{t('datasetCreation.stepTwo.datasetSettingLink')}</Link>
          </div>
        )}
        {/* Embedding model */}
        {indexType === IndexingType.QUALIFIED && (
          <div className='mt-5'>
            <div className={cn('system-md-semibold mb-1', datasetId && 'flex justify-between items-center')}>{t('datasetSettings.form.embeddingModel')}</div>
            <ModelSelector
              readonly={isModelAndRetrievalConfigDisabled}
              triggerClassName={isModelAndRetrievalConfigDisabled ? 'opacity-50' : ''}
              defaultModel={embeddingModel}
              modelList={embeddingModelList}
              onSelect={(model: DefaultModel) => {
                setEmbeddingModel(model)
              }}
            />
            {isModelAndRetrievalConfigDisabled && (
              <div className='mt-2 system-xs-medium'>
                {t('datasetCreation.stepTwo.indexSettingTip')}
                <Link className='text-text-accent' href={`/datasets/${datasetId}/settings`}>{t('datasetCreation.stepTwo.datasetSettingLink')}</Link>
              </div>
            )}
          </div>
        )}
        <Divider className='my-5' />
        {/* Retrieval Method Config */}
        <div>
          {!isModelAndRetrievalConfigDisabled
            ? (
              <div className={'mb-1'}>
                <div className='system-md-semibold mb-0.5'>{t('datasetSettings.form.retrievalSetting.title')}</div>
                <div className='body-xs-regular text-text-tertiary'>
                  <a target='_blank' rel='noopener noreferrer' href='https://docs.dify.ai/guides/knowledge-base/create-knowledge-and-upload-documents#id-4-retrieval-settings' className='text-text-accent'>{t('datasetSettings.form.retrievalSetting.learnMore')}</a>
                  {t('datasetSettings.form.retrievalSetting.longDescription')}
                </div>
              </div>
            )
            : (
              <div className={cn('system-md-semibold mb-0.5', 'flex justify-between items-center')}>
                <div>{t('datasetSettings.form.retrievalSetting.title')}</div>
              </div>
            )}

          <div className=''>
            {
              getIndexing_technique() === IndexingType.QUALIFIED
                ? (
                  <RetrievalMethodConfig
                    disabled={isModelAndRetrievalConfigDisabled}
                    value={retrievalConfig}
                    onChange={setRetrievalConfig}
                  />
                )
                : (
                  <EconomicalRetrievalMethodConfig
                    disabled={isModelAndRetrievalConfigDisabled}
                    value={retrievalConfig}
                    onChange={setRetrievalConfig}
                  />
                )
            }
          </div>
        </div>

        {!isSetting
          ? (
            <div className='flex items-center mt-8 py-2'>
              <Button onClick={() => onStepChange && onStepChange(-1)}>
                <RiArrowLeftLine className='w-4 h-4 mr-1' />
                {t('datasetCreation.stepTwo.previousStep')}
              </Button>
              <Button className='ml-auto' loading={isCreating} variant='primary' onClick={createHandle}>{t('datasetCreation.stepTwo.nextStep')}</Button>
            </div>
          )
          : (
            <div className='flex items-center mt-8 py-2'>
              <Button loading={isCreating} variant='primary' onClick={createHandle}>{t('datasetCreation.stepTwo.save')}</Button>
              <Button className='ml-2' onClick={onCancel}>{t('datasetCreation.stepTwo.cancel')}</Button>
            </div>
          )}
      </div>
      <FloatRightContainer isMobile={isMobile} isOpen={true} onClose={() => { }} footer={null}>
        <PreviewContainer
          header={<PreviewHeader
            title={t('datasetCreation.stepTwo.preview')}
          >
            <div className='flex items-center gap-1'>
              {dataSourceType === DataSourceType.FILE
                && <PreviewDocumentPicker
                  files={files as Array<Required<CustomFile>>}
                  onChange={(selected) => {
                    currentEstimateMutation.reset()
                    setPreviewFile(selected)
                    currentEstimateMutation.mutate()
                  }}
                  // when it is from setting, it just has one file
                  value={isSetting ? (files[0]! as Required<CustomFile>) : previewFile}
                />
              }
              {dataSourceType === DataSourceType.NOTION
                && <PreviewDocumentPicker
                  files={
                    notionPages.map(page => ({
                      id: page.page_id,
                      name: page.page_name,
                      extension: 'md',
                    }))
                  }
                  onChange={(selected) => {
                    currentEstimateMutation.reset()
                    const selectedPage = notionPages.find(page => page.page_id === selected.id)
                    setPreviewNotionPage(selectedPage!)
                    currentEstimateMutation.mutate()
                  }}
                  value={{
                    id: previewNotionPage?.page_id || '',
                    name: previewNotionPage?.page_name || '',
                    extension: 'md',
                  }}
                />
              }
              {dataSourceType === DataSourceType.WEB
                && <PreviewDocumentPicker
                  files={
                    websitePages.map(page => ({
                      id: page.source_url,
                      name: page.title,
                      extension: 'md',
                    }))
                  }
                  onChange={(selected) => {
                    currentEstimateMutation.reset()
                    const selectedPage = websitePages.find(page => page.source_url === selected.id)
                    setPreviewWebsitePage(selectedPage!)
                    currentEstimateMutation.mutate()
                  }}
                  value={
                    {
                      id: previewWebsitePage?.source_url || '',
                      name: previewWebsitePage?.title || '',
                      extension: 'md',
                    }
                  }
                />
              }
              {
                currentDocForm !== ChunkingMode.qa
                && <Badge text={t('datasetCreation.stepTwo.previewChunkCount', {
                  count: estimate?.total_segments || 0,
                }) as string}
                />
              }
            </div>
          </PreviewHeader>}
          className={cn('flex shrink-0 w-1/2 p-4 pr-0 relative h-full', isMobile && 'w-full max-w-[524px]')}
          mainClassName='space-y-6'
        >
          {currentDocForm === ChunkingMode.qa && estimate?.qa_preview && (
            estimate?.qa_preview.map((item, index) => (
              <ChunkContainer
                key={item.question}
                label={`Chunk-${index + 1}`}
                characterCount={item.question.length + item.answer.length}
              >
                <QAPreview qa={item} />
              </ChunkContainer>
            ))
          )}
          {currentDocForm === ChunkingMode.text && estimate?.preview && (
            estimate?.preview.map((item, index) => (
              <ChunkContainer
                key={item.content}
                label={`Chunk-${index + 1}`}
                characterCount={item.content.length}
              >
                {item.content}
              </ChunkContainer>
            ))
          )}
          {currentDocForm === ChunkingMode.parentChild && currentEstimateMutation.data?.preview && (
            estimate?.preview?.map((item, index) => {
              const indexForLabel = index + 1
              const childChunks = parentChildConfig.chunkForContext === 'full-doc'
                ? item.child_chunks.slice(0, FULL_DOC_PREVIEW_LENGTH)
                : item.child_chunks
              return (
                <ChunkContainer
                  key={item.content}
                  label={`Chunk-${indexForLabel}`}
                  characterCount={item.content.length}
                >
                  <FormattedText>
                    {childChunks.map((child, index) => {
                      const indexForLabel = index + 1
                      return (
                        <PreviewSlice
                          key={child}
                          label={`C-${indexForLabel}`}
                          text={child}
                          tooltip={`Child-chunk-${indexForLabel} · ${child.length} Characters`}
                          labelInnerClassName='text-[10px] font-semibold align-bottom leading-7'
                          dividerClassName='leading-7'
                        />
                      )
                    })}
                  </FormattedText>
                </ChunkContainer>
              )
            })
          )}
          {currentEstimateMutation.isIdle && (
            <div className='h-full w-full flex items-center justify-center'>
              <div className='flex flex-col items-center justify-center gap-3'>
                <RiSearchEyeLine className='size-10 text-text-empty-state-icon' />
                <p className='text-sm text-text-tertiary'>
                  {t('datasetCreation.stepTwo.previewChunkTip')}
                </p>
              </div>
            </div>
          )}
          {currentEstimateMutation.isPending && (
            <div className='space-y-6'>
              {Array.from({ length: 10 }, (_, i) => (
                <SkeletonContainer key={i}>
                  <SkeletonRow>
                    <SkeletonRectangle className="w-20" />
                    <SkeletonPoint />
                    <SkeletonRectangle className="w-24" />
                  </SkeletonRow>
                  <SkeletonRectangle className="w-full" />
                  <SkeletonRectangle className="w-full" />
                  <SkeletonRectangle className="w-[422px]" />
                </SkeletonContainer>
              ))}
            </div>
          )}
        </PreviewContainer>
      </FloatRightContainer>
    </div>
  )
}

export default StepTwo<|MERGE_RESOLUTION|>--- conflicted
+++ resolved
@@ -206,11 +206,7 @@
     if (value === ChunkingMode.parentChild && indexType === IndexingType.ECONOMICAL)
       setIndexType(IndexingType.QUALIFIED)
     setDocForm(value)
-<<<<<<< HEAD
-    // eslint-disable-next-line
-=======
     // eslint-disable-next-line ts/no-use-before-define
->>>>>>> beebba03
     currentEstimateMutation.reset()
   }
 
