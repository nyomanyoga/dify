import Divider from '@/app/components/base/divider'
<<<<<<< HEAD
import { type BasicPlan, Plan, type UsagePlanInfo } from '../../type'
import PlanItem from './plan-item'
=======
import { type BasicPlan, Plan, SelfHostedPlan, type UsagePlanInfo } from '../../type'
import CloudPlanItem from './cloud-plan-item'
>>>>>>> d558f98a
import type { PlanRange } from '../plan-switcher/plan-range-switcher'
import SelfHostedPlanItem from './self-hosted-plan-item'

type PlansProps = {
  plan: {
    type: BasicPlan
    usage: UsagePlanInfo
    total: UsagePlanInfo
  }
  currentPlan: string
  planRange: PlanRange
  canPay: boolean
}

const Plans = ({
  plan,
  currentPlan,
  planRange,
  canPay,
}: PlansProps) => {
  return (
    <div className='flex w-full justify-center border-t border-divider-accent px-10'>
      <div className='flex max-w-[1680px] grow border-x border-divider-accent'>
        {
          currentPlan === 'cloud' && (
            <>
              <CloudPlanItem
                currentPlan={plan.type}
                plan={Plan.sandbox}
                planRange={planRange}
                canPay={canPay}
              />
              <Divider type='vertical' className='mx-0 shrink-0 bg-divider-accent' />
              <CloudPlanItem
                currentPlan={plan.type}
                plan={Plan.professional}
                planRange={planRange}
                canPay={canPay}
              />
              <Divider type='vertical' className='mx-0 shrink-0 bg-divider-accent' />
              <CloudPlanItem
                currentPlan={plan.type}
                plan={Plan.team}
                planRange={planRange}
                canPay={canPay}
              />
            </>
          )
        }
        {
          currentPlan === 'self' && <>
            <SelfHostedPlanItem
              plan={SelfHostedPlan.community}
              planRange={planRange}
              canPay={canPay}
            />
            <SelfHostedPlanItem
              plan={SelfHostedPlan.premium}
              planRange={planRange}
              canPay={canPay}
            />
            <SelfHostedPlanItem
              plan={SelfHostedPlan.enterprise}
              planRange={planRange}
              canPay={canPay}
            />
          </>
        }
      </div>
    </div>
  )
}

export default Plans<|MERGE_RESOLUTION|>--- conflicted
+++ resolved
@@ -1,11 +1,6 @@
 import Divider from '@/app/components/base/divider'
-<<<<<<< HEAD
-import { type BasicPlan, Plan, type UsagePlanInfo } from '../../type'
-import PlanItem from './plan-item'
-=======
 import { type BasicPlan, Plan, SelfHostedPlan, type UsagePlanInfo } from '../../type'
 import CloudPlanItem from './cloud-plan-item'
->>>>>>> d558f98a
 import type { PlanRange } from '../plan-switcher/plan-range-switcher'
 import SelfHostedPlanItem from './self-hosted-plan-item'
 
