{
  "name": "dify-web",
  "version": "1.0.0-beta.1",
  "private": true,
  "engines": {
    "node": ">=18.17.0"
  },
  "scripts": {
    "dev": "NODE_OPTIONS='--inspect' next dev",
    "build": "next build",
    "start": "cp -r .next/static .next/standalone/.next/static && cp -r public .next/standalone/public && cross-env PORT=$npm_config_port HOSTNAME=$npm_config_host node .next/standalone/server.js",
    "lint": "pnpm eslint",
    "fix": "next lint --fix",
    "eslint-fix": "eslint --fix",
    "prepare": "cd ../ && node -e \"if (process.env.NODE_ENV !== 'production'){process.exit(1)} \" || husky ./web/.husky",
    "gen-icons": "node ./app/components/base/icons/script.mjs",
    "uglify-embed": "node ./bin/uglify-embed",
    "check-i18n": "node ./i18n/check-i18n.js",
    "auto-gen-i18n": "node ./i18n/auto-gen-i18n.js",
    "test": "jest",
    "test:watch": "jest --watch",
    "storybook": "storybook dev -p 6006",
    "build-storybook": "storybook build",
    "preinstall": "npx only-allow pnpm"
  },
  "dependencies": {
    "@babel/runtime": "^7.22.3",
    "@dagrejs/dagre": "^1.1.4",
    "@emoji-mart/data": "^1.2.1",
<<<<<<< HEAD
=======
    "@eslint/compat": "^1.2.4",
>>>>>>> 0a6b4d01
    "@floating-ui/react": "^0.26.25",
    "@formatjs/intl-localematcher": "^0.5.6",
    "@headlessui/react": "^1.7.13",
    "@heroicons/react": "^2.0.16",
    "@hookform/resolvers": "^3.9.0",
    "@lexical/react": "^0.18.0",
    "@mdx-js/loader": "^3.1.0",
    "@mdx-js/react": "^3.1.0",
    "@monaco-editor/react": "^4.6.0",
    "@next/mdx": "^14.0.4",
    "@octokit/core": "^6.1.2",
    "@octokit/request-error": "^6.1.5",
    "@remixicon/react": "^4.5.0",
    "@sentry/react": "^7.54.0",
    "@sentry/utils": "^7.54.0",
    "@svgdotjs/svg.js": "^3.2.4",
    "@tailwindcss/typography": "^0.5.15",
    "@tanstack/react-query": "^5.60.5",
    "@tanstack/react-query-devtools": "^5.60.5",
    "ahooks": "^3.8.1",
    "class-variance-authority": "^0.7.0",
    "classnames": "^2.5.1",
    "copy-to-clipboard": "^3.3.3",
    "crypto-js": "^4.2.0",
    "dayjs": "^1.11.13",
    "echarts": "^5.5.1",
    "echarts-for-react": "^3.0.2",
    "elkjs": "^0.9.3",
    "emoji-mart": "^5.5.2",
    "fast-deep-equal": "^3.1.3",
    "globals": "^15.11.0",
    "i18next": "^23.16.4",
    "i18next-resources-to-backend": "^1.2.1",
    "immer": "^9.0.19",
    "js-audio-recorder": "^1.0.7",
    "js-cookie": "^3.0.5",
    "jwt-decode": "^4.0.0",
    "katex": "^0.16.11",
    "ky": "^1.7.2",
    "lamejs": "^1.2.1",
    "lexical": "^0.18.0",
    "line-clamp": "^1.0.0",
    "lodash-es": "^4.17.21",
    "mermaid": "11.4.1",
    "mime": "^4.0.4",
    "mitt": "^3.0.1",
    "negotiator": "^0.6.3",
    "next": "^14.2.10",
    "pinyin-pro": "^3.25.0",
    "qrcode.react": "^4.1.0",
    "qs": "^6.13.0",
    "rc-textarea": "^1.8.2",
    "react": "~18.2.0",
    "react-18-input-autosize": "^3.0.0",
    "react-dom": "~18.2.0",
    "react-easy-crop": "^5.1.0",
    "react-error-boundary": "^4.1.2",
    "react-headless-pagination": "^1.1.6",
    "react-hook-form": "^7.53.1",
<<<<<<< HEAD
=======
    "react-hotkeys-hook": "^4.6.1",
>>>>>>> 0a6b4d01
    "react-i18next": "^15.1.0",
    "react-infinite-scroll-component": "^6.1.0",
    "react-markdown": "^9.0.1",
    "react-multi-email": "^1.0.25",
    "react-papaparse": "^4.4.0",
<<<<<<< HEAD
    "react-slider": "^2.0.6",
    "react-hotkeys-hook": "^4.6.1",
    "react-pdf-highlighter": "^8.0.0-rc.0",
=======
    "react-pdf-highlighter": "^8.0.0-rc.0",
    "react-slider": "^2.0.6",
>>>>>>> 0a6b4d01
    "react-sortablejs": "^6.1.4",
    "react-syntax-highlighter": "^15.6.1",
    "react-tooltip": "5.8.3",
    "react-window": "^1.8.10",
    "react-window-infinite-loader": "^1.0.9",
    "reactflow": "^11.11.3",
    "recordrtc": "^5.6.2",
    "rehype-katex": "^7.0.1",
    "rehype-raw": "^7.0.0",
    "remark-breaks": "^4.0.0",
    "remark-gfm": "^4.0.0",
    "remark-math": "^6.0.0",
    "scheduler": "^0.23.0",
    "semver": "^7.6.3",
    "server-only": "^0.0.1",
    "sharp": "^0.33.2",
    "shave": "^5.0.4",
    "sortablejs": "^1.15.0",
    "swr": "^2.1.0",
    "tailwind-merge": "^2.5.4",
    "use-context-selector": "^2.0.0",
    "uuid": "^10.0.0",
    "zod": "^3.23.8",
    "zundo": "^2.1.0",
    "zustand": "^4.5.2"
  },
  "devDependencies": {
    "@antfu/eslint-config": "^3.8.0",
    "@chromatic-com/storybook": "^3.1.0",
    "@eslint-react/eslint-plugin": "^1.15.0",
    "@eslint/eslintrc": "^3.1.0",
    "@eslint/js": "^9.13.0",
    "@faker-js/faker": "^9.0.3",
    "@rgrove/parse-xml": "^4.1.0",
    "@storybook/addon-essentials": "^8.3.6",
    "@storybook/addon-interactions": "^8.3.6",
    "@storybook/addon-links": "^8.3.6",
    "@storybook/addon-onboarding": "^8.3.6",
    "@storybook/addon-themes": "^8.3.6",
    "@storybook/blocks": "^8.3.6",
    "@storybook/nextjs": "^8.3.6",
    "@storybook/react": "^8.3.6",
    "@storybook/test": "^8.3.6",
    "@testing-library/dom": "^10.4.0",
    "@testing-library/jest-dom": "^6.6.2",
    "@testing-library/react": "^16.0.1",
    "@types/crypto-js": "^4.2.2",
    "@types/dagre": "^0.7.52",
    "@types/jest": "^29.5.13",
    "@types/js-cookie": "^3.0.6",
    "@types/lodash-es": "^4.17.12",
    "@types/negotiator": "^0.6.3",
    "@types/node": "18.15.0",
    "@types/qs": "^6.9.16",
    "@types/react": "~18.2.0",
    "@types/react-dom": "~18.2.0",
    "@types/react-slider": "^1.3.6",
    "@types/react-syntax-highlighter": "^15.5.13",
    "@types/react-window": "^1.8.8",
    "@types/react-window-infinite-loader": "^1.0.9",
    "@types/recordrtc": "^5.6.14",
    "@types/semver": "^7.5.8",
    "@types/sortablejs": "^1.15.1",
    "@types/uuid": "^10.0.0",
    "autoprefixer": "^10.4.20",
    "bing-translate-api": "^4.0.2",
    "code-inspector-plugin": "^0.18.1",
    "cross-env": "^7.0.3",
    "eslint": "^9.13.0",
    "eslint-config-next": "^15.0.0",
    "eslint-plugin-react-hooks": "^5.0.0",
    "eslint-plugin-react-refresh": "^0.4.13",
    "eslint-plugin-storybook": "^0.10.1",
    "eslint-plugin-tailwindcss": "^3.17.5",
    "husky": "^9.1.6",
    "jest": "^29.7.0",
    "jest-environment-jsdom": "^29.7.0",
    "lint-staged": "^15.2.10",
    "magicast": "^0.3.4",
    "postcss": "^8.4.47",
    "sass": "^1.80.3",
    "storybook": "^8.3.6",
    "tailwindcss": "^3.4.14",
    "ts-node": "^10.9.2",
    "typescript": "4.9.5",
    "uglify-js": "^3.19.3"
  },
  "resolutions": {
    "@types/react": "~18.2.0",
    "@types/react-dom": "~18.2.0",
    "string-width": "4.2.3"
  },
  "lint-staged": {
    "**/*.js?(x)": [
      "eslint --fix"
    ],
    "**/*.ts?(x)": [
      "eslint --fix"
    ]
  }
}<|MERGE_RESOLUTION|>--- conflicted
+++ resolved
@@ -27,10 +27,7 @@
     "@babel/runtime": "^7.22.3",
     "@dagrejs/dagre": "^1.1.4",
     "@emoji-mart/data": "^1.2.1",
-<<<<<<< HEAD
-=======
     "@eslint/compat": "^1.2.4",
->>>>>>> 0a6b4d01
     "@floating-ui/react": "^0.26.25",
     "@formatjs/intl-localematcher": "^0.5.6",
     "@headlessui/react": "^1.7.13",
@@ -90,23 +87,14 @@
     "react-error-boundary": "^4.1.2",
     "react-headless-pagination": "^1.1.6",
     "react-hook-form": "^7.53.1",
-<<<<<<< HEAD
-=======
     "react-hotkeys-hook": "^4.6.1",
->>>>>>> 0a6b4d01
     "react-i18next": "^15.1.0",
     "react-infinite-scroll-component": "^6.1.0",
     "react-markdown": "^9.0.1",
     "react-multi-email": "^1.0.25",
     "react-papaparse": "^4.4.0",
-<<<<<<< HEAD
-    "react-slider": "^2.0.6",
-    "react-hotkeys-hook": "^4.6.1",
-    "react-pdf-highlighter": "^8.0.0-rc.0",
-=======
     "react-pdf-highlighter": "^8.0.0-rc.0",
     "react-slider": "^2.0.6",
->>>>>>> 0a6b4d01
     "react-sortablejs": "^6.1.4",
     "react-syntax-highlighter": "^15.6.1",
     "react-tooltip": "5.8.3",
