--- conflicted
+++ resolved
@@ -27,12 +27,9 @@
     lineBreak: '换行',
     sure: '我确定',
     download: '下载',
-<<<<<<< HEAD
     downloadSuccess: '下载完毕',
     downloadFailed: '下载失败，请稍后重试。',
-=======
     viewDetails: '查看详情',
->>>>>>> 55405c1a
     delete: '删除',
     deleteApp: '删除应用',
     settings: '设置',
