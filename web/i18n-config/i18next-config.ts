'use client'
import i18n from 'i18next'
import { camelCase } from 'lodash-es'
import { initReactI18next } from 'react-i18next'

const requireSilent = async (lang: string, namespace: string) => {
  let res
  try {
    res = (await import(`../i18n/${lang}/${namespace}`)).default
  }
  catch {
    res = (await import(`../i18n/en-US/${namespace}`)).default
  }

  return res
}

const NAMESPACES = [
  'app-annotation',
  'app-api',
  'app-debug',
  'app-log',
  'app-overview',
  'app',
  'billing',
  'common',
  'custom',
  'dataset-creation',
  'dataset-documents',
  'dataset-hit-testing',
  'dataset-pipeline',
  'dataset-settings',
  'dataset',
  'education',
  'explore',
  'layout',
  'login',
<<<<<<< HEAD
  'oauth',
=======
  'pipeline',
>>>>>>> 1e9bfd88
  'plugin-tags',
  'plugin',
  'register',
  'run-log',
  'share',
  'time',
  'tools',
  'workflow',
]

export const loadLangResources = async (lang: string) => {
  const modules = await Promise.all(NAMESPACES.map(ns => requireSilent(lang, ns)))
  const resources = modules.reduce((acc, mod, index) => {
    acc[camelCase(NAMESPACES[index])] = mod
    return acc
  }, {} as Record<string, any>)
  return resources
}

/**
 * !Need to load en-US and zh-Hans resources for initial rendering, which are used in both marketplace and dify
 * !Other languages will be loaded on demand
 * !This is to avoid loading all languages at once which can be slow
 */
const getInitialTranslations = () => {
  const en_USResources = NAMESPACES.reduce((acc, ns, index) => {
    acc[camelCase(NAMESPACES[index])] = require(`../i18n/en-US/${ns}`).default
    return acc
  }, {} as Record<string, any>)
  const zh_HansResources = NAMESPACES.reduce((acc, ns, index) => {
    acc[camelCase(NAMESPACES[index])] = require(`../i18n/zh-Hans/${ns}`).default
    return acc
  }, {} as Record<string, any>)
  return {
    'en-US': {
      translation: en_USResources,
    },
    'zh-Hans': {
      translation: zh_HansResources,
    },
  }
}

if (!i18n.isInitialized) {
  i18n.use(initReactI18next)
    .init({
      lng: undefined,
      fallbackLng: 'en-US',
      resources: getInitialTranslations(),
    })
}

export const changeLanguage = async (lng?: string) => {
  if (!lng) return
  const resource = await loadLangResources(lng)
  if (!i18n.hasResourceBundle(lng, 'translation'))
    i18n.addResourceBundle(lng, 'translation', resource, true, true)
  await i18n.changeLanguage(lng)
}

export default i18n<|MERGE_RESOLUTION|>--- conflicted
+++ resolved
@@ -1,63 +1,61 @@
-'use client'
-import i18n from 'i18next'
-import { camelCase } from 'lodash-es'
-import { initReactI18next } from 'react-i18next'
+"use client";
+import i18n from "i18next";
+import { camelCase } from "lodash-es";
+import { initReactI18next } from "react-i18next";
 
 const requireSilent = async (lang: string, namespace: string) => {
-  let res
+  let res;
   try {
-    res = (await import(`../i18n/${lang}/${namespace}`)).default
-  }
-  catch {
-    res = (await import(`../i18n/en-US/${namespace}`)).default
+    res = (await import(`../i18n/${lang}/${namespace}`)).default;
+  } catch {
+    res = (await import(`../i18n/en-US/${namespace}`)).default;
   }
 
-  return res
-}
+  return res;
+};
 
 const NAMESPACES = [
-  'app-annotation',
-  'app-api',
-  'app-debug',
-  'app-log',
-  'app-overview',
-  'app',
-  'billing',
-  'common',
-  'custom',
-  'dataset-creation',
-  'dataset-documents',
-  'dataset-hit-testing',
-  'dataset-pipeline',
-  'dataset-settings',
-  'dataset',
-  'education',
-  'explore',
-  'layout',
-  'login',
-<<<<<<< HEAD
-  'oauth',
-=======
-  'pipeline',
->>>>>>> 1e9bfd88
-  'plugin-tags',
-  'plugin',
-  'register',
-  'run-log',
-  'share',
-  'time',
-  'tools',
-  'workflow',
-]
+  "app-annotation",
+  "app-api",
+  "app-debug",
+  "app-log",
+  "app-overview",
+  "app",
+  "billing",
+  "common",
+  "custom",
+  "dataset-creation",
+  "dataset-documents",
+  "dataset-hit-testing",
+  "dataset-pipeline",
+  "dataset-settings",
+  "dataset",
+  "education",
+  "explore",
+  "layout",
+  "login",
+  "oauth",
+  "pipeline",
+  "plugin-tags",
+  "plugin",
+  "register",
+  "run-log",
+  "share",
+  "time",
+  "tools",
+  "workflow",
+];
 
 export const loadLangResources = async (lang: string) => {
-  const modules = await Promise.all(NAMESPACES.map(ns => requireSilent(lang, ns)))
+  const modules = await Promise.all(
+    NAMESPACES.map((ns) => requireSilent(lang, ns))
+  );
   const resources = modules.reduce((acc, mod, index) => {
-    acc[camelCase(NAMESPACES[index])] = mod
-    return acc
-  }, {} as Record<string, any>)
-  return resources
-}
+    acc[camelCase(NAMESPACES[index])] = mod;
+    return acc;
+  }, {} as Record<string, any>);
+  return resources;
+};
 
 /**
  * !Need to load en-US and zh-Hans resources for initial rendering, which are used in both marketplace and dify
@@ -66,38 +64,38 @@
  */
 const getInitialTranslations = () => {
   const en_USResources = NAMESPACES.reduce((acc, ns, index) => {
-    acc[camelCase(NAMESPACES[index])] = require(`../i18n/en-US/${ns}`).default
-    return acc
-  }, {} as Record<string, any>)
+    acc[camelCase(NAMESPACES[index])] = require(`../i18n/en-US/${ns}`).default;
+    return acc;
+  }, {} as Record<string, any>);
   const zh_HansResources = NAMESPACES.reduce((acc, ns, index) => {
-    acc[camelCase(NAMESPACES[index])] = require(`../i18n/zh-Hans/${ns}`).default
-    return acc
-  }, {} as Record<string, any>)
+    acc[camelCase(NAMESPACES[index])] =
+      require(`../i18n/zh-Hans/${ns}`).default;
+    return acc;
+  }, {} as Record<string, any>);
   return {
-    'en-US': {
+    "en-US": {
       translation: en_USResources,
     },
-    'zh-Hans': {
+    "zh-Hans": {
       translation: zh_HansResources,
     },
-  }
-}
+  };
+};
 
 if (!i18n.isInitialized) {
-  i18n.use(initReactI18next)
-    .init({
-      lng: undefined,
-      fallbackLng: 'en-US',
-      resources: getInitialTranslations(),
-    })
+  i18n.use(initReactI18next).init({
+    lng: undefined,
+    fallbackLng: "en-US",
+    resources: getInitialTranslations(),
+  });
 }
 
 export const changeLanguage = async (lng?: string) => {
-  if (!lng) return
-  const resource = await loadLangResources(lng)
-  if (!i18n.hasResourceBundle(lng, 'translation'))
-    i18n.addResourceBundle(lng, 'translation', resource, true, true)
-  await i18n.changeLanguage(lng)
-}
+  if (!lng) return;
+  const resource = await loadLangResources(lng);
+  if (!i18n.hasResourceBundle(lng, "translation"))
+    i18n.addResourceBundle(lng, "translation", resource, true, true);
+  await i18n.changeLanguage(lng);
+};
 
-export default i18n+export default i18n;